--- conflicted
+++ resolved
@@ -128,23 +128,15 @@
             left-padded with ``0x00`` if `length` is not `None`.
         @raise ValueError: raised if val is longer than length.
     """
-<<<<<<< HEAD
-    packed = _struct_uint64.pack(val).decode('latin-1').lstrip(u'\x00')
-=======
-    pad = b'\x00'
-    packed = _struct_uint64.pack(val).lstrip(pad)
-
->>>>>>> 18b39e20
+    pad = u'\x00'
+    packed = _struct_uint64.pack(val).decode('latin-1').lstrip(pad)
+
     if length is None:
         return packed
     if len(packed) > length:
         raise ValueError("Encoded length (%d) greater than specified length "
                          "(%d)" % (len(packed), length))
-<<<<<<< HEAD
-    return packed.rjust(length, u'\x00')
-=======
     return packed.rjust(length, pad)
->>>>>>> 18b39e20
 
 
 def encodeInt(val, length=None):
@@ -159,38 +151,22 @@
         @raise ValueError: raised if val is longer than length.
     """
     if val == 0:
-<<<<<<< HEAD
         packed = u''
         pad = u'\x00'
     elif val > 0:
         pad = u'\x00'
-        packed = _struct_int64.pack(val).decode('latin-1')
-        packed = packed.lstrip(pad)
+        packed = _struct_int64.pack(val).decode('latin-1').lstrip(pad)
         if isinstance(packed[0], int):
             if packed[0] & 0b10000000:
                 packed = pad + packed
         else:
             if ord(packed[0]) & 0b10000000:
                 packed = pad + packed
-        # Special case for -1 to avoid stripping data with padding below
-        # 2's complement of -1 is 0xFF, shortened to one byte is this value:
     else:
         pad = u'\xff'
-        packed = _struct_int64.pack(val).decode('latin-1').lstrip(pad)
-=======
-        packed = b''
-        pad = b'\x00'
-    elif val > 0:
-        pad = b'\x00'
-        packed = _struct_int64.pack(val).lstrip(pad)
-        if ord(packed[0]) & 0b10000000:
-            packed = pad + packed
-    else:
-        pad = b'\xff'
-        packed = _struct_int64.pack(val).lstrip(pad) or pad
+        packed = _struct_int64.pack(val).decode('latin-1').lstrip(pad) or pad
         if not ord(packed[0]) & 0b10000000:
             packed = pad + packed
->>>>>>> 18b39e20
 
     if length is None:
         return packed
