--- conflicted
+++ resolved
@@ -86,12 +86,7 @@
 #
 #===============================================================================
 
-<<<<<<< HEAD
 def xmlElement2ebml(xmlEl, ebmlFile, schema, sizeLength=None, unknown=True):
-=======
-
-def xmlElement2ebml(xmlEl, ebmlFile, schema, sizeLength=4, unknown=True):
->>>>>>> 99742bf7
     """ Convert an XML element to EBML, recursing if necessary. For converting
         an entire XML document, use `xml2ebml()`.
 
@@ -129,7 +124,6 @@
         cls = core.UnknownElement
         encId = encoding.encodeId(int(eid, 16))
         cls.id = int(eid, 16)
-<<<<<<< HEAD
 
     if sizeLength is None:
         sl = xmlEl.get('sizeLength', None)
@@ -143,10 +137,6 @@
             sl = int(sl)
     else:
         sl = xmlEl.get('sizeLength', sizeLength)
-=======
-        
-    sl = int(xmlEl.get('sizeLength', sizeLength))
->>>>>>> 99742bf7
 
     if issubclass(cls, core.MasterElement):
         ebmlFile.write(encId)
