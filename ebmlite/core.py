"""'''
EBMLite: A lightweight EBML parsing library. It is designed to crawl through
EBML files quickly and efficiently, and that's about it.

:todo: Complete EBML encoding. Specifically, make 'master' elements write
    directly to the stream, rather than build bytearrays, so huge 'master'
    elements can be handled. It appears that the official spec may prohibit
    (or at least counter-indicate) multiple root elements. Possible
    compromise until proper fix: handle root 'master' elements differently
    than deeper ones, more like the current `Document`.
:todo: Validation. Enforce the hierarchy defined in each schema.
:todo: Optimize 'infinite' master elements (i.e `size` is `None`). See notes
    in `MasterElement` class' method definitions.
:todo: Improved `MasterElement.__eq__()` method, possibly doing a recursive
    crawl of both elements and comparing the actual contents, or iterating
    over chunks of the raw binary data. Current implementation doesn't check
    element contents, just ID and payload size (for speed).
:todo: Document-wide caching, for future handling of streamed data. Affects
    the longer-term streaming to-do (listed below) and optimization of
    'infinite' elements (listed above).
:todo: Clean up and standardize usage of the term 'size' versus 'length.'
:todo: General documentation (more detailed than the README) and examples.
:todo: Document the best way to load schemata in a PyInstaller executable.

:todo: (longer term) Consider making schema loading automatic based on the EBML
    DocType, DocTypeVersion, and DocTypeReadVersion. Would mean a refactoring
    of how schemata are loaded.
:todo: (longer term) Refactor to support streaming data. This will require
    modifying the indexing and iterating methods of `Document`. Also affects
    the document-wide caching to-do item, listed above.
:todo: (longer term) Support the official Schema definition format. Start by
    adopting some of the attributes, specifically ``minOccurs`` and
    ``maxOccurs`` (they serve the function provided by the current
    ``mandatory`` and ``multiple`` attributes). Add ``range`` later.
    Eventually, recognize official schemata when loading, like the system
    currently handles legacy ``python-ebml`` schemata.
"""
__author__ = "David Randall Stokes, Connor Flanigan"
__copyright__ = "Copyright 2022, Mide Technology Corporation"
__credits__ = "David Randall Stokes, Connor Flanigan, Becker Awqatty, Derek Witt"

__all__ = ['BinaryElement', 'DateElement', 'Document', 'Element',
           'FloatElement', 'IntegerElement', 'MasterElement', 'Schema',
           'StringElement', 'UIntegerElement', 'UnicodeElement',
           'UnknownElement', 'VoidElement', 'loadSchema', 'parseSchema']

from ast import literal_eval
from datetime import datetime
import errno
import importlib
from io import BytesIO, StringIO, IOBase
import os.path
from pathlib import Path
import re
import sys
import types
from typing import Any, BinaryIO, Dict, List, Optional, TextIO, Tuple, Union
from xml.etree import ElementTree as ET

from .decoding import readElementID, readElementSize
from .decoding import readFloat, readInt, readUInt, readDate
from .decoding import readString, readUnicode
from . import encoding
from . import schemata

# Dictionaries in Python 3.7+ are explicitly insert-ordered in all
# implementations. If older, continue to use `collections.OrderedDict`.
if sys.hexversion < 0x03070000:
    from collections import OrderedDict as _Dict
else:
    _Dict = dict

# Additionally, `importlib.resources.files` is new to 3.9 as well; this is
# part of a work-around.
if sys.hexversion < 0x03090000:
    importlib_resources = None
else:
    import importlib.resources as importlib_resources

# ==============================================================================
#
# ==============================================================================

# SCHEMA_PATH: A list of paths for schema XML files, similar to `sys.path`.
# When `loadSchema()` is used, it will search these paths, in order, to find
# the schema file.
SCHEMA_PATH = ['',
               os.path.realpath(os.path.dirname(schemata.__file__))]

SCHEMA_PATH.extend(p for p in os.environ.get('EBMLITE_SCHEMA_PATH', '').split(os.path.pathsep)
                   if p not in SCHEMA_PATH)

# SCHEMATA: A dictionary of loaded schemata, keyed by filename. Used by
# `loadSchema()`. In most cases, SCHEMATA should not be otherwise modified.
SCHEMATA = {}


# ==============================================================================
#
# ==============================================================================

class Element(object):
    """ Base class for all EBML elements. Each data type has its own subclass,
        and these subclasses get subclassed when a Schema is read.

        :var id: The element's EBML ID.
        :var name: The element's name.
        :var schema: The `Schema` to which this element belongs.
        :var multiple: Can this element appear multiple times? Note:
            Currently only enforced for encoding.
        :var mandatory: Must this element appear in all EBML files using
            this element's schema? Note: Not currently enforced.
        :var children: A list of valid child element types. Only applicable to
            `Document` and `Master` subclasses. Note: Not currently enforced;
            only used when decoding 'infinite' length elements.
        :var dtype: The element's native Python data type.
        :var precache: If `True`, the Element's value is read when the Element
            is parsed. if `False`, the value is lazy-loaded when needed.
            Numeric element types default to `True`. Can be used to reduce
            the number of file seeks, potentially speeding things up.
        :var length: An explicit length (in bytes) of the element when
            encoding. `None` will use standard EBML variable-length encoding.
    """
    __slots__ = ("stream", "offset", "size", "sizeLength", "payloadOffset", "_value")

    # Parent `Schema`
    schema = None

    # Element name
    name = None

    # Element EBML ID
    id = None

    # Python native data type.
    dtype = bytearray

    # Should this element's value be read/cached when the element is parsed?
    precache = False

    # Do valid EBML documents require this element?
    mandatory = False

    # Does a valid EBML document permit more than one of the element?
    multiple = False

    # Explicit length for this Element subclass, used for encoding.
    length = None

    # For python-ebml compatibility; not currently used.
    children = None

    def parse(self, stream: BinaryIO, size: int):
        """ Type-specific helper function for parsing the element's payload.
            It is assumed the file pointer is at the start of the payload.
        """
        # Document-wide caching could be implemented here.
        return bytearray(stream.read(size))

    def __init__(self, stream: BinaryIO = None,
                 offset: int = 0,
                 size: int = 0,
                 payloadOffset: int = 0):
        """ Constructor. Instantiate a new Element from a file. In most cases,
            elements should be created when a `Document` is loaded, rather
            than instantiated explicitly.

            :param stream: A file-like object containing EBML data.
            :param offset: The element's starting location in the file.
            :param size: The size of the whole element.
            :param payloadOffset: The starting location of the element's
                payload (i.e. immediately after the element's header).
        """
        self.stream = stream
        self.offset = offset
        self.size = size
        self.payloadOffset = payloadOffset
        self._value = None

    def __repr__(self) -> str:
        return "<%s (ID:0x%02X), offset %s, size %s>" % \
            (self.__class__.__name__, self.id, self.offset, self.size)

    def __eq__(self, other) -> bool:
        """ Equality check. Elements are considered equal if they are the same
            type and have the same ID, size, offset, and schema. Note: element
            value is not considered! Check for value equality explicitly
            (e.g. ``el1.value == el2.value``).
        """
        if other is self:
            return True
        try:
            return (self.dtype == other.dtype
                    and self.id == other.id
                    and self.offset == other.offset
                    and self.size == other.size
                    and self.schema == other.schema)
        except AttributeError:
            return False

    @property
    def value(self):
        """ Parse and cache the element's value. """
        if self._value is not None:
            return self._value
        self.stream.seek(self.payloadOffset)
        self._value = self.parse(self.stream, self.size)
        return self._value

    def getRaw(self) -> bytes:
        """ Get the element's raw binary data, including EBML headers.
        """
        self.stream.seek(self.offset)
        return self.stream.read(self.size + (self.payloadOffset - self.offset))

    def getRawValue(self) -> bytes:
        """ Get the raw binary of the element's value.
        """
        self.stream.seek(self.payloadOffset)
        return self.stream.read(self.size)

    # ==========================================================================
    # Caching (experimental)
    # ==========================================================================

    def gc(self, recurse=False) -> int:
        """ Clear any cached values. To save memory and/or force values to be
            re-read from the file. Returns the number of cached values cleared.
        """
        if self._value is None:
            return 0

        self._value = None
        return 1

    # ==========================================================================
    # Encoding
    # ==========================================================================

    @classmethod
    def encodePayload(cls, data: Any, length: Optional[int] = None) -> bytes:
        """ Type-specific payload encoder. """
        return encoding.encodeBinary(data, length)


    @classmethod
    def encode(cls,
               value: Any,
               length: Optional[int] = None,
               lengthSize: Optional[int] = None,
               infinite: bool = False) -> bytes:
        """ Encode an EBML element.

            :param value: The value to encode, or a list of values to encode.
                If a list is provided, each item will be encoded as its own
                element.
            :param length: An explicit length for the encoded data,
                overriding the variable length encoding. For producing
                byte-aligned structures.
            :param lengthSize: An explicit length for the encoded element
                size, overriding the variable length encoding.
            :param infinite: If `True`, the element will be marked as being
                'infinite'. Infinite elements are read until an element is
                encountered that is not defined as a valid child in the
                schema.
            :return: A bytearray containing the encoded EBML data.
        """
        if infinite and not issubclass(cls, MasterElement):
            raise ValueError("Only Master elements can have 'infinite' lengths")
        length = cls.length if length is None else length
        if isinstance(value, (list, tuple)):
            if not cls.multiple:
                raise ValueError("Multiple %s elements per parent not permitted"
                                 % cls.name)
            result = bytearray()
            for v in value:
                result.extend(cls.encode(v, length, lengthSize, infinite))
            return result
        payload = cls.encodePayload(value, length=length)
        length = None if infinite else (length or len(payload))
        encId = encoding.encodeId(cls.id)
        return encId + encoding.encodeSize(length, lengthSize) + payload

    def dump(self):
        """ Dump this element's value as nested dictionaries, keyed by
            element name. For non-master elements, this just returns the
            element's value; this method exists to maintain uniformity.
        """
        return self.value


# ==============================================================================


class IntegerElement(Element):
    """ Base class for an EBML signed integer element. Schema-specific
        subclasses are generated when a `Schema` is loaded.
    """
    __slots__ = ("stream", "offset", "size", "sizeLength", "payloadOffset", "_value")
    dtype = int
    precache = True

    def __eq__(self, other):
        if not super(IntegerElement, self).__eq__(other):
            return False
        return self.value == other.value

    def parse(self, stream: BinaryIO, size: int) -> int:
        """ Type-specific helper function for parsing the element's payload.
            It is assumed the file pointer is at the start of the payload.
        """
        return readInt(stream, size)

    @classmethod
    def encodePayload(cls, data: int, length: int = None) -> bytes:
        """ Type-specific payload encoder for signed integer elements. """
        return encoding.encodeInt(data, length)


# ==============================================================================


class UIntegerElement(IntegerElement):
    """ Base class for an EBML unsigned integer element. Schema-specific
        subclasses are generated when a `Schema` is loaded.
    """
    __slots__ = ("stream", "offset", "size", "sizeLength", "payloadOffset", "_value")
    dtype = int
    precache = True

    def parse(self, stream: BinaryIO, size: int) -> int:
        """ Type-specific helper function for parsing the element's payload.
            It is assumed the file pointer is at the start of the payload.
        """
        return readUInt(stream, size)

    @classmethod
    def encodePayload(cls, data: int, length: int = None) -> bytes:
        """ Type-specific payload encoder for unsigned integer elements. """
        return encoding.encodeUInt(data, length)


# ==============================================================================


class FloatElement(Element):
    """ Base class for an EBML floating point element. Schema-specific
        subclasses are generated when a `Schema` is loaded.
    """
    __slots__ = ("stream", "offset", "size", "sizeLength", "payloadOffset", "_value")
    dtype = float
    precache = True

    def __eq__(self, other):
        if not super(FloatElement, self).__eq__(other):
            return False
        return self.value == other.value

    def parse(self, stream: BinaryIO, size: int) -> float:
        """ Type-specific helper function for parsing the element's payload.
            It is assumed the file pointer is at the start of the payload.
        """
        return readFloat(stream, size)

    @classmethod
    def encodePayload(cls, data: float, length: int = None) -> bytes:
        """ Type-specific payload encoder for floating point elements. """
        return encoding.encodeFloat(data, length)


# ==============================================================================


class StringElement(Element):
    """ Base class for an EBML ASCII string element. Schema-specific
        subclasses are generated when a `Schema` is loaded.
    """
    __slots__ = ("stream", "offset", "size", "sizeLength", "payloadOffset", "_value")
    dtype = str

    def __eq__(self, other):
        if not super(StringElement, self).__eq__(other):
            return False
        return self.value == other.value

    def __len__(self):
        return self.size

    def parse(self, stream: BinaryIO, size: int) -> str:
        """ Type-specific helper function for parsing the element's payload.
            It is assumed the file pointer is at the start of the payload.
        """
        return readString(stream, size)

    @classmethod
    def encodePayload(cls, data: str, length: int = None) -> bytes:
        """ Type-specific payload encoder for ASCII string elements. """
        return encoding.encodeString(data, length)


# ==============================================================================


class UnicodeElement(StringElement):
    """ Base class for an EBML UTF-8 string element. Schema-specific subclasses
        are generated when a `Schema` is loaded.
    """
    __slots__ = ("stream", "offset", "size", "sizeLength", "payloadOffset", "_value")
    dtype = str

    def __len__(self) -> int:
        # Value may be multiple bytes per character
        return len(self.value)

    def parse(self, stream: BinaryIO, size: int) -> str:
        """ Type-specific helper function for parsing the element's payload.
            It is assumed the file pointer is at the start of the payload.
        """
        return readUnicode(stream, size)

    @classmethod
    def encodePayload(cls, data: str, length: int = None) -> bytes:
        """ Type-specific payload encoder for Unicode string elements. """
        return encoding.encodeUnicode(data, length)


# ==============================================================================


class DateElement(IntegerElement):
    """ Base class for an EBML 'date' element. Schema-specific subclasses are
        generated when a `Schema` is loaded.
    """
    __slots__ = ("stream", "offset", "size", "sizeLength", "payloadOffset", "_value")
    dtype = datetime

    def parse(self, stream: BinaryIO, size: int) -> datetime:
        """ Type-specific helper function for parsing the element's payload.
            It is assumed the file pointer is at the start of the payload.
        """
        return readDate(stream, size)

    @classmethod
    def encodePayload(cls, data: datetime, length: Optional[int] = None) -> bytes:
        """ Type-specific payload encoder for date elements. """
        return encoding.encodeDate(data, length)


# ==============================================================================


class BinaryElement(Element):
    """ Base class for an EBML 'binary' element. Schema-specific subclasses
        are generated when a `Schema` is loaded.
    """

    __slots__ = ("stream", "offset", "size", "sizeLength", "payloadOffset", "_value")

    def __len__(self):
        return self.size


# ==============================================================================


class VoidElement(BinaryElement):
    """ Special case ``Void`` element. Its contents are ignored and not read;
        its `value` is always returned as ``0xFF`` times its length. To get
        the actual contents, use `getRawValue()`.
    """
    __slots__ = ("stream", "offset", "size", "sizeLength", "payloadOffset", "_value")

    def parse(self,
              stream: BinaryIO,
              size: Optional[int]) -> bytearray:
        return bytearray()

    @classmethod
    def encodePayload(cls, data: Any, length: int = 0) -> bytearray:
        """ Type-specific payload encoder for Void elements. """
        length = 0 if length is None else length
        return bytearray(b'\xff' * length)


# ==============================================================================


# noinspection PyDunderSlots
class UnknownElement(BinaryElement):
    """ Special case ``Unknown`` element, used for elements with IDs not
        present in a schema. Unlike other elements, each instance has its own
        ID.
    """
    __slots__ = ("stream", "offset", "size", "sizeLength", "payloadOffset", "_value", "id",
                 "schema")
    name = "UnknownElement"
    precache = False

    def __init__(self,
                 stream: Optional[BinaryIO] = None,
                 offset: int = 0,
                 size: int = 0,
                 payloadOffset: int = 0,
                 eid: Optional[int] = None,
                 schema: Optional["Schema"] = None):
        """ Constructor. Instantiate a new `UnknownElement` from a file. In
            most cases, elements should be created when a `Document` is loaded,
            rather than instantiated explicitly.

            :param stream: A file-like object containing EBML data.
            :param offset: The element's starting location in the file.
            :param size: The size of the whole element.
            :param payloadOffset: The starting location of the element's
                payload (i.e. immediately after the element's header).
<<<<<<< HEAD
            :param eid: The unknown element's ID. Unlike 'normal' elements,
=======
            :param id: The unknown element's ID. Unlike 'normal' elements,
>>>>>>> 64f9e078
                in which ID is a class attribute, each UnknownElement instance
                explicitly defines this.
            :param schema: The schema used to load the element. Specified
                explicitly because `UnknownElement`s are not part of any
                schema.
        """
        super(UnknownElement, self).__init__(stream, offset, size,
                                             payloadOffset)
        self.id = eid
        self.schema = schema

    def __eq__(self, other) -> bool:
        """ Equality check. Unknown elements are considered equal if they have
            the same ID and value. Note that this differs from the criteria
            used for other element classes!
        """
        if other is self:
            return True
        try:
            return (self.name == other.name
                    and self.id == other.id
                    and self.value == other.value)
        except AttributeError:
            return False


# ==============================================================================


class MasterElement(Element):
    """ Base class for an EBML 'master' element, a container for other
        elements.
    """
    __slots__ = ("stream", "offset", "sizeLength", "payloadOffset", "_value",
                 "_size", "_length")
    dtype = list

    _childIds = None

    def parse(self, *args) -> List[Element]:
        """ Type-specific helper function for parsing the element's payload.
            This is a special case; parameters `stream` and `size` are not
            used.
        """
        # Special case; unlike other elements, value() property doesn't call
        # parse(). Used only when pre-caching.
        return self.value

    def parseElement(self,
                     stream: BinaryIO,
                     nocache: bool = False) -> Tuple[Element, int]:
        """ Read the next element from a stream, instantiate a `MasterElement`
            object, and then return it and the offset of the next element
            (this element's position + size).

            :param stream: The source file-like stream.
            :param nocache: If `True`, the parsed element's `precache`
                attribute is ignored, and the element's value will not be
                cached. For faster iteration when the element value doesn't
                matter (e.g. counting child elements).
            :return: The parsed element and the offset of the next element
                (i.e. the end of the parsed element).
        """
        offset = stream.tell()
        eid, idlen = readElementID(stream)
        esize, sizelen = readElementSize(stream)
        payloadOffset = offset + idlen + sizelen

        try:
            etype = self.schema.elements[eid]
            el = etype(stream, offset, esize, payloadOffset)
        except KeyError:
            el = self.schema.UNKNOWN(stream, offset, esize, payloadOffset,
                                     eid=eid, schema=self.schema)

        if el.precache and not nocache:
            # Read the value now, avoiding a seek later.
            el._value = el.parse(stream, el.size)

        return el, payloadOffset + el.size

    @classmethod
    def _isValidChild(cls, elId: int) -> bool:
        """ Is the given element ID represent a valid sub-element, i.e.
            explicitly specified as a child element or a 'global' in the
            schema?
        """
        if not cls.children:
            return False

<<<<<<< HEAD
        if cls._childIds:
            return elId in cls._childIds
        else:
            # The set of valid child IDs hasn't been created yet.
            cls._childIds = set(cls.children)
            if cls.schema is not None:
                cls._childIds.update(cls.schema.globals)
            return elId in cls._childIds
=======
        return elId in cls.children or elId in cls.schema.globals

>>>>>>> 64f9e078

    @property
    def size(self) -> int:
        """ The element's size. Master elements can be instantiated with this
            as `None`; this denotes an 'infinite' EBML element, and its size
            will be determined by iterating over its contents until an invalid
            child type is found, or the end-of-file is reached.
        """
        try:
            return self._size
        except AttributeError:
            # An "infinite" element (size specified in file is all 0xFF)
            pos = self.payloadOffset
            numChildren = 0
            while True:
                self.stream.seek(pos)
                end = pos
                try:
                    # TODO: Cache parsed elements?
                    el, pos = self.parseElement(self.stream, nocache=True)
                    if self._isValidChild(el.id):
                        numChildren += 1
                    else:
                        break
                except TypeError as err:
                    # Will occur at end of file; message will contain "ord()".
                    if "ord()" in str(err):
                        break
                    # Not the expected EOF TypeError!
                    raise

            self._size = end - self.payloadOffset
            self._length = numChildren
            return self._size

    @size.setter
    def size(self, esize: Optional[int]):
        if esize is not None:
            # Only create the `_size` attribute for a real value. Don't
            # define it if it's `None`, so `size` will get calculated.
            self._size = esize

    def __iter__(self, nocache: bool = False):
        """ x.__iter__() <==> iter(x)
        """
        # TODO: Better support for 'infinite' elements (getting the size of
        # an infinite element iterates over it, so there's duplicated effort.)
        pos = self.payloadOffset
        payloadEnd = pos + self.size

        while pos < payloadEnd:
            self.stream.seek(pos)
            try:
                el, pos = self.parseElement(self.stream, nocache=nocache)
                yield el
            except TypeError as err:
                if "ord()" in str(err):
                    break
                raise

    def __len__(self) -> int:
        """ x.__len__() <==> len(x)
        """
        try:
            return self._length
        except AttributeError:
            if self._value is not None:
                self._length = len(self._value)
            else:
                n = 0  # In case there's nothing to enumerate
                for n, _el in enumerate(self.__iter__(nocache=True), 1):
                    pass
                self._length = n
        return self._length

    @property
    def value(self) -> List[Element]:
        """ Parse and cache the element's value.
        """
        if self._value is not None:
            return self._value
        self._value = list(self)
        return self._value

    def __getitem__(self, *args) -> Element:
        # TODO: Parse only the requested item(s), like `Document`
        return self.value.__getitem__(*args)

    # ==========================================================================
    # Caching (experimental!)
    # ==========================================================================

    def gc(self, recurse: bool = False) -> int:
        """ Clear any cached values. To save memory and/or force values to be
            re-read from the file.
        """
        cleared = 0
        if self._value is not None:
            if recurse:
                cleared = sum(ch.gc(recurse) for ch in self._value) + 1
            self._value = None
        return cleared

    # ==========================================================================
    # Encoding
    # ==========================================================================

    @classmethod
    def encodePayload(cls,
                      data: Union[Dict[str, Any], List[Tuple[str, Any]], None],
                      length: Optional[int] = None):
        """ Type-specific payload encoder for 'master' elements.
        """
        result = bytearray()
        if data is None:
            return result
        elif isinstance(data, dict):
            data = data.items()
        elif not isinstance(data, (list, tuple)):
            raise TypeError("wrong type for %s payload: %s" % (cls.name,
                                                               type(data)))
        for k, v in data:
            if k not in cls.schema:
                raise TypeError("Element type %r not found in schema" % k)
            # TODO: Validation of hierarchy, multiplicity, mandate, etc.
            result.extend(cls.schema[k].encode(v))

        return result

    @classmethod
    def encode(cls, 
               data: Union[Dict[str, Any], List[Tuple[str, Any]]], 
               length: Optional[int] = None,
               lengthSize: Optional[int] = None,
               infinite: bool = False) -> bytes:
        """ Encode an EBML master element.

            :param data: The data to encode, provided as a dictionary keyed by
                element name, a list of two-item name/value tuples, or a list
                of either. Note: individual items in a list of name/value
                pairs *must* be tuples!
<<<<<<< HEAD
            :param length: An explicit length for the encoded data,
                overriding the variable length encoding. For producing
                byte-aligned structures.
            :param lengthSize: An explicit length for the encoded element
                size, overriding the variable length encoding.
=======
>>>>>>> 64f9e078
            :param infinite: If `True`, the element will be written with an
                undefined size. When parsed, its end will be determined by the
                occurrence of an invalid child element (or end-of-file).
            :return: A bytearray containing the encoded EBML binary.
        """
        # TODO: Use 'length' to automatically generate `Void` element?
        if isinstance(data, list) and len(data) > 0 and isinstance(data[0], list):
            # List of lists: special case for 'master' elements.
            # Encode as multiple 'master' elements.
            result = bytearray()
            for v in data:
                result.extend(cls.encode(v, length=length,
                                         lengthSize=lengthSize,
                                         infinite=infinite))
            return result

        # TODO: Remove 'infinite' kwarg from `Element.encode()` and handle it
        # here, since it only applied to Master elements.
        return super(MasterElement, cls).encode(data, length=length,
                                                lengthSize=lengthSize,
                                                infinite=infinite)

    def dump(self) -> Dict[str, Any]:
        """ Dump this element's value as nested dictionaries, keyed by
            element name. The values of 'multiple' elements return as lists.
            Note: The order of 'multiple' elements relative to other elements
            will be lost; a file containing elements ``A1 B1 A2 B2 A3 B3`` will
            result in``[A1 A2 A3][B1 B2 B3]``.

            :todo: Decide if this should be in the `util` submodule. It is
                very specific, and it isn't totally necessary for the core
                library.
        """
        result = _Dict()
        for el in self:
            if el.multiple:
                result.setdefault(el.name, []).append(el.dump())
            else:
                result[el.name] = el.dump()
        return result


# ==============================================================================
#
# ==============================================================================


class Document(MasterElement):
    """ Base class for an EBML document, containing multiple 'root' elements.
        Loading a `Schema` generates a subclass.
    """

    def __init__(self, 
                 stream: BinaryIO, 
                 name: Optional[str] = None, 
                 size: Optional[int] = None, 
                 headers: bool = True):
        """ Constructor. Instantiate a `Document` from a file-like stream.
            In most cases, `Schema.load()` should be used instead of
            explicitly instantiating a `Document`.

            :param stream: A stream object (e.g. a file) from which to read
                the EBML content.
            :param name: The name of the document. Defaults to the filename
                (if applicable).
            :param size: The size of the document, in bytes. Use if the
<<<<<<< HEAD
                stream is neither a file nor a `BytesIO` object.
=======
                stream is neither a file or a `BytesIO` object.
>>>>>>> 64f9e078
            :param headers: If `False`, the file's ``EBML`` header element
                (if present) will not appear as a root element in the document.
                The contents of the ``EBML`` element will always be read,
                regardless, and stored in the Document's `info` attribute.
        """
        self._ownsStream = False
        if isinstance(stream, (str, bytes, bytearray)):
            stream = open(stream, 'rb')
            self._ownsStream = True

        if not all((hasattr(stream, 'read'),
                    hasattr(stream, 'tell'),
                    hasattr(stream, 'seek'))):
            raise TypeError('Object %r does not have the necessary stream methods' % stream)

        self._value = None
        self.stream = stream
        self.size = size
        self.name = name
        self.id = None  # Not applicable to Documents.
        self.offset = self.payloadOffset = self.stream.tell()

        try:
            self.filename = stream.name
        except AttributeError:
            self.filename = ""

        if name is None:
            if self.filename:
                self.name = os.path.splitext(os.path.basename(self.filename))[0]
            else:
                self.name = self.__class__.__name__

        if size is None:
            # Note: this doesn't work for cStringIO!
            if isinstance(stream, BytesIO):
                self.size = len(stream.getvalue())
            elif self.filename and os.path.exists(self.filename):
                self.size = os.path.getsize(self.stream.name)

        self.info = {}

        try:
            # Attempt to read the first element, which should be an EBML header.
            el, pos = self.parseElement(self.stream)
            if el.name == "EBML":
                # Load 'header' info from the file
                self.info = el.dump()
                if not headers:
                    self.payloadOffset = pos
        except Exception:
            # Failed to read the first element. Don't raise here; do that when
            # the Document is actually used.
            pass

    def __repr__(self) -> str:
        """ "x.__repr__() <==> repr(x) """
        if self.name == self.__class__.__name__:
            return object.__repr__(self)
        return "<%s %r at 0x%08X>" % (self.__class__.__name__, self.name,
                                      id(self))

    def __enter__(self):
        """ Enter context manager for this document.
        """
        return self

    def __exit__(self, exc_type, exc_value, traceback):
        """ Close this document on exiting context manager.
        """
        self.close()

    def close(self):
        """ Closes the EBML file. If the `Document` was created using a
            file/stream (as opposed to a filename), the source file/stream is
            not closed.
        """
        if self._ownsStream:
            self.stream.close()

    def __len__(self) -> int:
        """ x.__len__() <==> len(x)
            Not recommended for huge documents.
        """
        try:
            return self._length
        except AttributeError:
            n = 0  # in case there's nothing to enumerate
            for n, _el in enumerate(self.__iter__(nocache=True), 1):
                pass
            self._length = n
        return self._length

    def __iter__(self, nocache: bool = False):
        """ Iterate root elements.
        """
        # TODO: Cache root elements, prevent unnecessary duplicates. Maybe a
        # dict keyed by offset?
        pos = self.payloadOffset
        while True:
            self.stream.seek(pos)
            try:
                el, pos = self.parseElement(self.stream, nocache=nocache)
                yield el
            except TypeError as err:
                # Occurs at end of file (parsing 0 length string), it's okay.
                if "ord()" not in str(err):
                    # (Apparently) not the TypeError raised at EOF!
                    raise
                break

    @property
    def value(self):
        """ An iterator for iterating the document's root elements. Same as
            `Document.__iter__()`.
        """
        # 'value' not really applicable to a document; return an iterator.
        return iter(self)

    def __getitem__(self, idx: int) -> Element:
        """ Get one of the document's root elements by index.
        """
        # TODO: Cache parsed root elements, handle indexing dynamically.
        if isinstance(idx, int):
            if idx < 0:
                raise IndexError("Negative indices in a Document not (yet) supported")
            n = None
            for n, el in enumerate(self):
                if n == idx:
                    return el
            if n is None:
                # If object being enumerated is empty, `n` is never set.
                raise IndexError("Document contained no readable data")
            raise IndexError("list index out of range (0-{})".format(n))
        elif isinstance(idx, slice):
            raise IndexError("Document root slicing not (yet) supported")
        else:
            raise TypeError("list indices must be integers, not %s" % type(idx))

    @property
    def version(self) -> int:
        """ The document's type version (i.e. the EBML ``DocTypeVersion``). """
        return self.info.get('DocTypeVersion')

    @property
    def type(self) -> str:
        """ The document's type name (i.e. the EBML ``DocType``). """
        return self.info.get('DocType')

    # ==========================================================================
    # Caching (experimental!)
    # ==========================================================================

    def gc(self, recurse: bool = False) -> int:
        # TODO: Implement this if/when caching of root elements is implemented.
        return 0

    # ==========================================================================
    # Encoding
    # ==========================================================================

    @classmethod
    def _createHeaders(cls) -> Dict[str, Any]:
        """ Create the default EBML 'header' elements for a Document, using
            the default values in the schema.

            :return: A dictionary containing a single key (``EBML``) with a
                dictionary as its value. The child dictionary contains
                element names and values.
        """
        if 'EBML' not in cls.schema:
            return {}

        headers = _Dict()
        for elName, elType in (('EBMLVersion', int),
                               ('EBMLReadVersion', int),
                               ('DocType', str),
                               ('DocTypeVersion', int),
                               ('DocTypeReadVersion', int)):
            if elName in cls.schema:
                v = cls.schema._getInfo(cls.schema[elName].id, elType)
                if v is not None:
                    headers[elName] = v

        return _Dict(EBML=headers)

    @classmethod
    def encode(cls,
               stream: BinaryIO,
               data: Union[Dict[str, Any], List[Tuple[str, Any]]],
               headers: bool = False, **kwargs):
        """ Encode an EBML document.

<<<<<<< HEAD
            :param stream:
=======
>>>>>>> 64f9e078
            :param data: The data to encode, provided as a dictionary keyed
                by element name, or a list of two-item name/value tuples.
                Note: individual items in a list of name/value pairs *must*
                be tuples!
<<<<<<< HEAD
            :param headers: If `True`, include the standard ``EBML`` header
                element.
=======
>>>>>>> 64f9e078
            :return: A bytearray containing the encoded EBML binary.
        """
        if headers is True:
            stream.write(cls.encodePayload(cls._createHeaders()))

        if isinstance(data, list):
            if len(data) > 0 and isinstance(data[0], list):
                # List of lists: special case for Documents.
                # Encode as multiple 'root' elements.
                raise TypeError('Cannot encode multiple Documents')
            else:
                for v in data:
                    stream.write(cls.encodePayload(v))
        else:
            stream.write(cls.encodePayload(data))


# ==============================================================================
#
# ==============================================================================


class Schema(object):
    """ An EBML schema, mapping element IDs to names and data types. Unlike
        the document and element types, this is not a base class; all schemata
        are actual instances of this class.

        :ivar document: The schema's Document subclass.
        :ivar elements: A dictionary mapping element IDs to the schema's
            corresponding `Element` subclasses.
        :ivar elementsByName: A dictionary mapping element names to the
            schema's corresponding `Element` subclasses.
        :ivar elementInfo: A dictionary mapping IDs to the raw schema
            attribute data. It may have additional items not present in the
            created element class' attributes.

        :ivar UNKNOWN: A class/function that handles unknown element IDs. By
            default, this is the `UnknownElement` class. Special-case handling
            can be done by substituting a different class, or an
            element-producing factory function.

        :ivar source: The source from which the Schema was loaded; either a
            filename or a file-like stream.
        :ivar filename: The absolute path of the source file, if the source
            was a file or a filename.
    """

    BASE_CLASSES = {
        'BinaryElement': BinaryElement,
        'DateElement': DateElement,
        'FloatElement': FloatElement,
        'IntegerElement': IntegerElement,
        'MasterElement': MasterElement,
        'StringElement': StringElement,
        'UIntegerElement': UIntegerElement,
        'UnicodeElement': UnicodeElement,
    }

    # Mapping of schema type names to the corresponding Element subclasses.
    # For python-ebml schema compatibility.
    ELEMENT_TYPES = {
        'integer': IntegerElement,
        'uinteger': UIntegerElement,
        'float': FloatElement,
        'string': StringElement,
        'utf-8': UnicodeElement,
        'date': DateElement,
        'binary': BinaryElement,
        'master': MasterElement,
    }

    # The handler for unknown element IDs. By default, this is just the
    # `UnknownElement` class. Special-case handling of unknown elements can
    # be done by substituting a different class, or an element-producing
    # factory function.
    UNKNOWN = UnknownElement

    def __init__(self, 
                 source: Union[str, Path, TextIO],
                 name: Optional[str] = None):
        """ Constructor. Creates a new Schema from a schema description XML.

            :param source: The Schema's source, either a string with the full
                path and name of the schema XML file, or a file-like stream.
            :param name: The schema's name. Defaults to the document type
                element's default value (if defined) or the base file name.
        """
        self.source = source
        self.filename = None

        if isinstance(source, (str, bytes, bytearray)):
            self.filename = os.path.realpath(source)
        elif hasattr(source, "name"):
            self.filename = os.path.realpath(source.name)

        self.elements = {}    # Element types, keyed by ID
        self.elementsByName = {}  # Element types, keyed by element name
        self.elementInfo = {}  # Raw element schema attributes, keyed by ID

        self.globals = {}   # Elements valid for any parent, by ID
        self.children = set()  # Valid root elements, by ID

        # Parse, using the correct method for the schema format.
        schema = ET.parse(source)
        root = schema.getroot()
        if root.tag == "table":
            # Old python-ebml schema: root element is <table>
            self._parseLegacySchema(root)
        elif root.tag == "Schema":
            # new ebmlite schema: root element is <Schema>
            self._parseSchema(root, self)
        else:
            raise IOError("Could not parse schema; expected root element "
                          "<Schema> or <table>, got <%s>" % root.tag)

        # Special case: `Void` is a standard EBML element, but not its own
        # type (it's technically binary). Use the special `VoidElement` type.
        if 'Void' in self.elementsByName:
            el = self.elementsByName['Void']
            void = type('VoidElement', (VoidElement,),
                        {'id': el.id, 'name': 'Void', 'schema': self,
                         'mandatory': el.mandatory, 'multiple': el.multiple})
            self.elements[el.id] = void
            self.elementsByName['Void'] = void

        # Schema name. Defaults to the schema's default EBML 'DocType'
        self.name = name or self.type

        # Create the schema's Document subclass.
        self.document = type('%sDocument' % self.name.title(), (Document,),
                             {'schema': self, 'children': self.children})

    def _parseLegacySchema(self, schema):
        """ Parse a legacy python-ebml schema XML file.
        """
        for el in schema.findall('element'):
            attribs = el.attrib.copy()

            eid = int(attribs['id'], 16) if 'id' in attribs else None
            ename = attribs['name'].strip() if 'name' in attribs else None
            etype = attribs['type'].strip() if 'type' in attribs else None

            # Use text in the element as its docstring. Note: embedded HTML
            # tags (as in the Matroska schema) will cause the text to be
            # truncated.
            docs = el.text.strip() if isinstance(el.text, (str, bytes, bytearray)) else None

            if etype is None:
                raise ValueError('Element "%s" (ID 0x%02X) missing required '
                                 '"type" attribute' % (ename, eid))

            if etype not in self.ELEMENT_TYPES:
                raise ValueError("Unknown type for element %r (ID 0x%02x): %r" %
                                 (ename, eid, etype))

            self.addElement(eid, ename, self.ELEMENT_TYPES[etype], attribs,
                            docs=docs)

    def _parseSchema(self, el, parent=None):
        """ Recursively crawl a schema XML definition file.
        """
        if el.tag == "Schema":
            for chEl in el:
                self._parseSchema(chEl, self)
            return

        if el.tag not in self.BASE_CLASSES:
            if el.tag.endswith('Element'):
                raise ValueError('Unknown element type: %s' % el.tag)

            # FUTURE: Add schema-describing metadata (author, origin,
            # description, etc.) to XML as non-Element elements. Parse them
            # out here.
            return

        attribs = el.attrib.copy()
        eid = int(attribs['id'], 16) if 'id' in attribs else None
        ename = attribs['name'].strip() if 'name' in attribs else None

        # Use text in the element as its docstring. Note: embedded HTML tags
        # (as in the Matroska schema) will cause the text to be truncated.
        docs = el.text.strip() if isinstance(el.text, (str, bytes, bytearray)) else None

        baseClass = self.BASE_CLASSES[el.tag]

        cls = self.addElement(eid, ename, baseClass, attribs, parent, docs)

        if baseClass is MasterElement:
            for chEl in el:
                self._parseSchema(chEl, cls)

<<<<<<< HEAD
    def addElement(self, 
                   eid: int, 
                   ename: str, 
                   baseClass, 
                   attribs: Optional[Dict[str, Any]] = None, 
                   parent=None,
                   docs: Optional[str] = None):
=======
    def addElement(self, eid, ename, baseClass, attribs=None, parent=None,
                   docs=None):
>>>>>>> 64f9e078
        """ Create a new `Element` subclass and add it to the schema.

            Duplicate elements are permitted (e.g. if one kind of element can
            appear in different master elements), provided their attributes do
            not conflict. The first appearance of an element definition in the
            schema must contain the required ID, name, and type; successive
            appearances only need the ID and/or name.

            :param eid: The element's EBML ID.
            :param ename: The element's name.
<<<<<<< HEAD
            :param baseClass: The base `Element` class.
=======
            :param baseClass:
>>>>>>> 64f9e078
            :param attribs: A dictionary of raw element attributes, as read
                from the schema file.
            :param parent: The new element's parent element class.
            :param docs: The new element's docstring (e.g. the defining XML
                element's text content).
        """
        attribs = {} if attribs is None else attribs

        def _getBool(d, k, default):
            """ Helper function to get a dictionary value cast to bool. """
            try:
                return str(d[k]).strip()[0] in 'Tt1'
            except (KeyError, TypeError, IndexError, ValueError):
                # TODO: Don't fail silently for some exceptions.
                pass
            return default

        def _getInt(d, k, default):
            """ Helper function to get a dictionary value cast to int. """
            try:
                return int(literal_eval(d[k].strip()))
            except (KeyError, SyntaxError, TypeError, ValueError):
                # TODO: Don't fail silently for some exceptions.
                pass
            return default

        if eid in self.elements or ename in self.elementsByName:
            # Already appeared in schema. Duplicates are permitted for
            # defining an element that can appear as a child to multiple
            # Master elements, so long as they have the same attributes.
            # Additional definitions only need to specify the element ID
            # and/or element name.
            oldEl = self[ename or eid]
            ename = oldEl.name
            eid = oldEl.id

            if not issubclass(self.elements[eid], baseClass):
                raise TypeError('%s %r (ID 0x%02X) redefined as %s' %
                                (oldEl.__name__, ename, eid, baseClass.__name__))

            newatts = self.elementInfo[eid].copy()
            newatts.update(attribs)
            if self.elementInfo[eid] == newatts:
                eclass = self.elements[eid]
            else:
                raise TypeError('Element %r (ID 0x%02X) redefined with '
                                'different attributes' % (ename, eid))
        else:
            # New element class. It requires both a name and an ID.
            # Validate both the name and the ID.
            if eid is None:
                raise ValueError('Element definition missing required '
                                 '"id" attribute')
            elif not isinstance(eid, int):
                raise TypeError("Invalid type for element ID: " +
                                "{} ({})".format(eid, type(eid).__name__))

            if ename is None:
                raise ValueError('Element definition missing required '
                                 '"name" attribute')
            elif not isinstance(ename, (str, bytes, bytearray)):
                raise TypeError('Invalid type for element name: ' +
                                '{} ({})'.format(ename, type(ename).__name__))
            elif not (ename[0].isalpha() or ename[0] == "_"):
                raise ValueError("Invalid element name: %r" % ename)

            mandatory = _getBool(attribs, 'mandatory', False)
            multiple = _getBool(attribs, 'multiple', False)
            precache = _getBool(attribs, 'precache', baseClass.precache)
            length = _getInt(attribs, 'length', None)
            isGlobal = _getInt(attribs, 'global', None)

            if isGlobal is None:
                # Element 'level'. The old schema format used level to define
                # the structure (the file itself was flat); the new format's
                # schema structure defined the EBML structure. The exception
                # are 'global' elements, which may appear anywhere. The old
                # format defined these as having a level of -1. The new format
                # uses a Boolean attribute, `global`, but fall back to
                # reading `level` if `global` isn't defined.
                isGlobal = _getInt(attribs, 'level', None) == -1

            # Create a new Element subclass
            eclass = type('%sElement' % ename, (baseClass,),
                          {'id': eid, 'name': ename, 'schema': self,
                           'mandatory': mandatory, 'multiple': multiple,
                           'precache': precache, 'length': length,
                           'children': set(), '__doc__': docs,
                           '__slots__': baseClass.__slots__})

            self.elements[eid] = eclass
            self.elementInfo[eid] = attribs
            self.elementsByName[ename] = eclass

            if isGlobal:
                self.globals[eid] = eclass

        parent = parent or self
        if parent.children is None:
            parent.children = set()
        parent.children.add(eid)

        return eclass

    def __repr__(self):
        try:
            if isinstance(self.source, (BytesIO, StringIO)):
                source = "string"
            else:
                source = "'%s'" % (self.filename or self.source)
            return "<%s %r from %s>" % (self.__class__.__name__, self.name,
                                        source)
        except AttributeError:
            return object.__repr__(self)

    def __eq__(self, other) -> bool:
        """ Equality check. Schemata are considered equal if the attributes of
            their elements match.
        """
        try:
            return self is other or self.elementInfo == other.elementInfo
        except AttributeError:
            return False

    def __contains__(self, key: Union[str, int]):
        """ Does the Schema contain a given element name or ID? """
        return (key in self.elementsByName) or (key in self.elements)

    def __getitem__(self, key: Union[str, int]):
        """ Get an Element class from the schema, by name or by ID. """
        try:
            return self.elements[key]
        except KeyError:
            return self.elementsByName[key]

    def get(self, key: Union[str, int, None], default=None):
        if key in self:
            return self[key]
        return default

    def load(self, 
             fp: BinaryIO, 
             name: Optional[str] = None, 
             headers: bool = False, 
             **kwargs) -> Document:
        """ Load an EBML file using this Schema.

            :param fp: A file-like object containing the EBML to load, or the
                name of an EBML file.
            :param name: The name of the document. Defaults to filename.
            :param headers: If `False`, the file's ``EBML`` header element
                (if present) will not appear as a root element in the
                document. The contents of the ``EBML`` element will always be
                read.
        """
        return self.document(fp, name=name, headers=headers, **kwargs)

    def loads(self, data: bytes, name: Optional[str] = None) -> Document:
        """ Load EBML from a string using this Schema.

            :param data: A string or bytearray containing raw EBML data.
            :param name: The name of the document. Defaults to the Schema's
                document class name.
        """
        return self.load(BytesIO(data), name=name)

    def __call__(self, fp: BinaryIO, name: Optional[str] = None):
        """ Load an EBML file using this Schema. Same as `Schema.load()`.

            :todo: Decide if this is worth keeping. It exists for historical
                reasons that may have been refactored out.

            :param fp: A file-like object containing the EBML to load, or the
                name of an EBML file.
            :param name: The name of the document. Defaults to filename.
        """
        return self.load(fp, name=name)

    # ==========================================================================
    # Schema info stuff. Uses python-ebml schema XML data. Refactor later.
    # ==========================================================================

    def _getInfo(self, eid, dtype):
        """ Helper method to get the 'default' value of an element. """
        try:
            return dtype(self.elementInfo[eid]['default'])
        except (KeyError, ValueError):
            return None

    @property
    def version(self) -> int:
        """ Schema version, extracted from EBML ``DocTypeVersion`` default. """
        return self._getInfo(0x4287, int)  # ID of EBML 'DocTypeVersion'

    @property
    def type(self) -> str:
        """ Schema type name, extracted from EBML ``DocType`` default. """
        return self._getInfo(0x4282, str)  # ID of EBML 'DocType'

    # ==========================================================================
    # Encoding
    # ==========================================================================

    def encode(self,
               stream: BinaryIO,
               data: Union[Dict[str, Any], List[Tuple[str, Any]]],
               headers: bool = False):
        """ Write an EBML document using this Schema to a file or file-like
            stream.

            :param stream: The file (or ``.write()``-supporting file-like
                object) to which to write the encoded EBML.
            :param data: The data to encode, provided as a dictionary keyed by
                element name, or a list of two-item name/value tuples. Note:
                individual items in a list of name/value pairs *must* be tuples!
            :param headers: If `True`, include the standard ``EBML`` header
                element.
        """
        self.document.encode(stream, data, headers=headers)
        return stream

    def encodes(self,
                data: Union[Dict[str, Any], List[Tuple[str, Any]]],
                headers: bool = False) -> bytes:
        """ Create an EBML document using this Schema, returned as a string.

<<<<<<< HEAD
            :param data: The data to encode, provided as a dictionary keyed
                by element name, or a list of two-item name/value tuples.
                Note: individual items in a list of name/value pairs *must*
                be tuples!
            :param headers: If `True`, include the standard ``EBML`` header
                element.
=======
            :param data: The data to encode, provided as a dictionary keyed by
                element name, or a list of two-item name/value tuples. Note:
                individual items in a list of name/value pairs *must* be tuples!
>>>>>>> 64f9e078
            :return: A string containing the encoded EBML binary.
        """
        stream = BytesIO()
        self.encode(stream, data, headers=headers)
        return stream.getvalue()

    def verify(self, data: bytes) -> bool:
        """ Perform basic tests on EBML binary data, ensuring it can be parsed
            using this `Schema`. Failure will raise an expression.
        """

        def _crawl(el):
            if isinstance(el, MasterElement):
                for subel in el:
                    _crawl(subel)
            elif isinstance(el, UnknownElement):
                raise NameError("Verification failed, unknown element ID %x" %
                                el.id)
            else:
                _ = el.value

            return True

        return _crawl(self.loads(data))


# ==============================================================================
#
# ==============================================================================

def _expandSchemaPath(path: Union[str, Path, types.ModuleType],
                      name: Union[str, Path] = '') -> Path:
    """ Helper function to process a schema path or name, converting module
        references to Paths.

<<<<<<< HEAD
        :param path: The schema path. It may be a directory name, a module
=======
        :param path: The schema path. May be a directory name, a module
>>>>>>> 64f9e078
            name in braces (e.g., `{idelib.schemata}`), or a module
            instance. Directory and module names may contain schema
            filenames.
        :param name: An optional schema base filename. Will get appended
            to the resulting `Path`/`Traversable`.
        :return: A `Path`/`Traversable` object.
    """
    strpath = str(path)
    subdir = ''

    if not strpath:
        path = strpath = os.getcwd()
    elif '{' in strpath:
        if '}' not in strpath:
            raise IOError(errno.ENOENT, 'Malformed module path', strpath)

        m = re.match(r'(\{.+})[/\\](.+)', strpath)
        if m:
            path, subdir = m.groups()
            strpath = path

    if importlib_resources:
        if isinstance(path, types.ModuleType):
            return importlib_resources.files(path) / subdir / name
        elif '{' in strpath:
            return importlib_resources.files(strpath.strip('{} ')) / subdir / name
    else:
        # Pre-3.9: Use naive means of finding the module path. Won't work in
        # some cases (module is a zip, etc.); it's just a fallback. To be
        # deprecated.
        if isinstance(path, types.ModuleType):
            path = os.path.dirname(path.__file__)
        elif '{' in strpath:
            path = os.path.dirname(importlib.import_module(strpath.strip('{}')).__file__)

    return Path(path) / subdir / name


def listSchemata(*paths, absolute: bool = True) -> Dict[str, List[Schema]]:
    """ Gather all EBML schemata. `ebmlite.SCHEMA_PATH` is used by default;
        alternatively, one or more paths or modules can be supplied as
        arguments.

        :returns: A dictionary of schema files. Keys are the base name of the
            schema XML, values are lists of full paths to the XML. The first
            filename in the list is what will load if the base name is used
            with `loadSchema()`.
    """
    schemata = {}
    paths = paths or SCHEMA_PATH

    for path in paths:
        try:
            fullpath = _expandSchemaPath(path)
        except ModuleNotFoundError:
            continue

        if not fullpath.is_dir():
            continue

        for p in fullpath.iterdir():
            key = p.name
            if key.lower().endswith('.xml'):
                try:
                    # Casting to string is py35 fix. Remove in future.
                    xml = ET.parse(str(p))
                    if xml.getroot().tag == 'Schema':
                        value = p if absolute else Path(path) / p.name
                        schemata.setdefault(key, []).append(value)
                except (ET.ParseError, IOError, TypeError):
                    continue

    return schemata


def loadSchema(filename: str,
               reload: bool = False,
               paths: Optional[str] = None,
               **kwargs) -> Schema:
    """ Import a Schema XML file. Loading the same file more than once will
        return the initial instantiation, unless `reload` is `True`.

        :param filename: The name of the Schema XML file. If the file cannot
            be found and file's path is not absolute, the paths listed in
            `SCHEMA_PATH` will be searched (similar to `sys.path` when
            importing modules).
        :param reload: If `True`, the resulting Schema is guaranteed to be
            new. Note: existing references to previous instances of the
            Schema and/or its elements will not update.
        :param paths: A list of paths to search for schemata, an alternative
            to `ebmlite.SCHEMA_PATH`

        Additional keyword arguments are sent verbatim to the `Schema`
        constructor.

        :raises: IOError, ModuleNotFoundError
    """
    global SCHEMATA

    paths = paths or SCHEMA_PATH
    origName = str(filename)
    filename = Path(filename)

    if origName in SCHEMATA and not reload:
        return SCHEMATA[origName]

    filename = _expandSchemaPath(filename)  # raises ModuleNotFoundError

    if not filename.is_file():
        if len(filename.parts) == 1:
            # Not a specific path and file not found: search paths in SCHEMA_PATH
            for p in paths:
                try:
                    f = _expandSchemaPath(p, filename)
                    if f.is_file():
                        filename = f
                        break
                except ModuleNotFoundError:
                    continue

    if hasattr(filename, 'expanduser'):
        filename = filename.expanduser().absolute()

    if str(filename) in SCHEMATA and not reload:
        return SCHEMATA[str(filename)]

    if not filename.is_file():
        raise IOError(errno.ENOENT, 'Could not find schema XML', origName)

    with filename.open() as fs:
        schema = Schema(fs, **kwargs)

    SCHEMATA[str(filename)] = SCHEMATA[origName] = schema
    return schema


def parseSchema(src: str,
                name: Optional[str] = None,
                reload: bool = False,
                **kwargs) -> Schema:
    """ Read Schema XML data from a string or stream. Loading one with the
        same `name` will return the initial instantiation, unless `reload`
        is `True`. Calls to `loadSchema()` using a name previously used with
        `parseSchema()` will also return the previously instantiated Schema.

        :param src: The XML string, or a stream containing XML.
        :param name: The name of the schema. If none is supplied,
            the name defined within the schema will be used.
        :param reload: If `True`, the resulting Schema is guaranteed to be
            new. Note: existing references to previous instances of the
            Schema and/or its elements will not update.

        Additional keyword arguments are sent verbatim to the `Schema`
        constructor.
    """
    global SCHEMATA

    if name in SCHEMATA and not reload:
        return SCHEMATA[name]

    if isinstance(src, IOBase):
        stream = src
    else:
        stream = StringIO(src)

    schema = Schema(stream, **kwargs)
    name = name or schema.name
    SCHEMATA[name] = schema
    return schema<|MERGE_RESOLUTION|>--- conflicted
+++ resolved
@@ -512,11 +512,7 @@
             :param size: The size of the whole element.
             :param payloadOffset: The starting location of the element's
                 payload (i.e. immediately after the element's header).
-<<<<<<< HEAD
             :param eid: The unknown element's ID. Unlike 'normal' elements,
-=======
-            :param id: The unknown element's ID. Unlike 'normal' elements,
->>>>>>> 64f9e078
                 in which ID is a class attribute, each UnknownElement instance
                 explicitly defines this.
             :param schema: The schema used to load the element. Specified
@@ -607,19 +603,8 @@
         if not cls.children:
             return False
 
-<<<<<<< HEAD
-        if cls._childIds:
-            return elId in cls._childIds
-        else:
-            # The set of valid child IDs hasn't been created yet.
-            cls._childIds = set(cls.children)
-            if cls.schema is not None:
-                cls._childIds.update(cls.schema.globals)
-            return elId in cls._childIds
-=======
         return elId in cls.children or elId in cls.schema.globals
 
->>>>>>> 64f9e078
 
     @property
     def size(self) -> int:
@@ -761,14 +746,11 @@
                 element name, a list of two-item name/value tuples, or a list
                 of either. Note: individual items in a list of name/value
                 pairs *must* be tuples!
-<<<<<<< HEAD
             :param length: An explicit length for the encoded data,
                 overriding the variable length encoding. For producing
                 byte-aligned structures.
             :param lengthSize: An explicit length for the encoded element
                 size, overriding the variable length encoding.
-=======
->>>>>>> 64f9e078
             :param infinite: If `True`, the element will be written with an
                 undefined size. When parsed, its end will be determined by the
                 occurrence of an invalid child element (or end-of-file).
@@ -835,11 +817,7 @@
             :param name: The name of the document. Defaults to the filename
                 (if applicable).
             :param size: The size of the document, in bytes. Use if the
-<<<<<<< HEAD
                 stream is neither a file nor a `BytesIO` object.
-=======
-                stream is neither a file or a `BytesIO` object.
->>>>>>> 64f9e078
             :param headers: If `False`, the file's ``EBML`` header element
                 (if present) will not appear as a root element in the document.
                 The contents of the ``EBML`` element will always be read,
@@ -1033,19 +1011,13 @@
                headers: bool = False, **kwargs):
         """ Encode an EBML document.
 
-<<<<<<< HEAD
             :param stream:
-=======
->>>>>>> 64f9e078
             :param data: The data to encode, provided as a dictionary keyed
                 by element name, or a list of two-item name/value tuples.
                 Note: individual items in a list of name/value pairs *must*
                 be tuples!
-<<<<<<< HEAD
             :param headers: If `True`, include the standard ``EBML`` header
                 element.
-=======
->>>>>>> 64f9e078
             :return: A bytearray containing the encoded EBML binary.
         """
         if headers is True:
@@ -1237,18 +1209,13 @@
             for chEl in el:
                 self._parseSchema(chEl, cls)
 
-<<<<<<< HEAD
-    def addElement(self, 
+    def addElement(self,
                    eid: int, 
                    ename: str, 
                    baseClass, 
                    attribs: Optional[Dict[str, Any]] = None, 
                    parent=None,
                    docs: Optional[str] = None):
-=======
-    def addElement(self, eid, ename, baseClass, attribs=None, parent=None,
-                   docs=None):
->>>>>>> 64f9e078
         """ Create a new `Element` subclass and add it to the schema.
 
             Duplicate elements are permitted (e.g. if one kind of element can
@@ -1259,11 +1226,7 @@
 
             :param eid: The element's EBML ID.
             :param ename: The element's name.
-<<<<<<< HEAD
             :param baseClass: The base `Element` class.
-=======
-            :param baseClass:
->>>>>>> 64f9e078
             :param attribs: A dictionary of raw element attributes, as read
                 from the schema file.
             :param parent: The new element's parent element class.
@@ -1490,18 +1453,12 @@
                 headers: bool = False) -> bytes:
         """ Create an EBML document using this Schema, returned as a string.
 
-<<<<<<< HEAD
             :param data: The data to encode, provided as a dictionary keyed
                 by element name, or a list of two-item name/value tuples.
                 Note: individual items in a list of name/value pairs *must*
                 be tuples!
             :param headers: If `True`, include the standard ``EBML`` header
                 element.
-=======
-            :param data: The data to encode, provided as a dictionary keyed by
-                element name, or a list of two-item name/value tuples. Note:
-                individual items in a list of name/value pairs *must* be tuples!
->>>>>>> 64f9e078
             :return: A string containing the encoded EBML binary.
         """
         stream = BytesIO()
@@ -1537,11 +1494,7 @@
     """ Helper function to process a schema path or name, converting module
         references to Paths.
 
-<<<<<<< HEAD
         :param path: The schema path. It may be a directory name, a module
-=======
-        :param path: The schema path. May be a directory name, a module
->>>>>>> 64f9e078
             name in braces (e.g., `{idelib.schemata}`), or a module
             instance. Directory and module names may contain schema
             filenames.
