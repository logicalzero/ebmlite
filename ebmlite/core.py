'''
EBMLite: A lightweight EBML parsing library. It is designed to crawl through
EBML files quickly and efficiently, and that's about it.

@todo: Complete EBML encoding. Specifically, make 'master' elements write
    directly to the stream, rather than build bytearrays, so huge 'master'
    elements can be handled. It appears that the official spec may prohibit
    (or at least counter-indicate) multiple root elements. Possible
    compromise until proper fix: handle root 'master' elements differently
    than deeper ones, more like the current `Document`.
@todo: Validation. Enforce the hierarchy defined in each schema.
@todo: Optimize 'infinite' master elements (i.e `size` is `None`). See notes
    in `MasterElement` class' method definitions.
@todo: Improved `MasterElement.__eq__()` method, possibly doing a recursive
    crawl of both elements and comparing the actual contents, or iterating
    over chunks of the raw binary data. Current implementation doesn't check
    element contents, just ID and payload size (for speed).
@todo: Document-wide caching, for future handling of streamed data. Affects
    the longer-term streaming TODO (listed below) and optimization of
    'infinite' elements (listed above).
@todo: Clean up and standardize usage of the term 'size' versus 'length.'
@todo: General documentation (more detailed than the README) and examples.
@todo: Document the best way to load schemata in a PyInstaller executable.

@todo: (longer term) Consider making schema loading automatic based on the EBML
    DocType, DocTypeVersion, and DocTypeReadVersion. Would mean a refactoring
    of how schemata are loaded.
@todo: (longer term) Refactor to support streaming data. This will require
    modifying the indexing and iterating methods of `Document`. Also affects
    the document-wide caching TODO item, listed above.
@todo: (longer term) Support the official Schema definition format. Start by
    adopting some of the attributes, specifically ``minOccurs`` and
    ``maxOccurs`` (they serve the function provided by the current
    ``mandatory`` and ``multiple`` attributes). Add ``range`` later.
    Eventually, recognize official schemata when loading, like the system
    currently handles legacy ``python-ebml`` schemata.
'''
from __future__ import division, absolute_import, print_function, unicode_literals

__author__ = "David Randall Stokes"
__copyright__ = "Copyright 2018 Mide Technology Corporation"

__all__ = ['BinaryElement', 'DateElement', 'Document', 'Element',
           'FloatElement', 'IntegerElement', 'MasterElement', 'Schema',
           'StringElement', 'UIntegerElement', 'UnicodeElement',
           'UnknownElement', 'VoidElement', 'loadSchema']

import sys

from ast import literal_eval
from collections import OrderedDict
from datetime import datetime
import errno
import os.path
from io import BytesIO as StringIO
from xml.etree import ElementTree as ET

from .decoding import readElementID, readElementSize
from .decoding import readFloat, readInt, readUInt, readDate
from .decoding import readString, readUnicode
import ebmlite.encoding as encoding
import ebmlite.schemata as schemata

if sys.version_info.major == 3:
    from builtins import str as unicode
    basestring = unicode
    long = int

#===============================================================================
#
#===============================================================================

# SCHEMA_PATH: A list of paths for schema XML files, similar to `sys.path`.
# When `loadSchema()` is used, it will search these paths, in order, to find
# the schema file.
SCHEMA_PATH = ['',
               os.path.realpath(os.path.dirname(schemata.__file__))]

# SCHEMATA: A dictionary of loaded schemata, keyed by filename. Used by
# `loadSchema()`. In most cases, SCHEMATA should not be otherwise modified.
SCHEMATA = {}


#===============================================================================
#
#===============================================================================

class Element(object):
    """ Base class for all EBML elements. Each data type has its own subclass,
        and these subclasses get subclassed when a Schema is read.

        @cvar id: The element's EBML ID.
        @cvar name: The element's name.
        @cvar schema: The `Schema` to which this element belongs.
        @cvar multiple: Can this element be appear multiple times? Note:
            Currently only enforced for encoding.
        @cvar mandatory: Must this element appear in all EBML files using
            this element's schema? Note: Not currently enforced.
        @cvar children: A list of valid child element types. Only applicable to
            `Document` and `Master` subclasses. Note: Not currently enforced.
        @cvar dtype: The element's native Python data type.
        @cvar precache: If `True`, the Element's value is read when the Element
            is parsed. if `False`, the value is lazy-loaded when needed.
            Numeric element types default to `True`. Can be used to reduce
            the number of file seeks, potentially speeding things up.
        @cvar length: An explicit length (in bytes) of the element when
            encoding. `None` will use standard EBML variable-length encoding.
    """
    __slots__ = ("stream", "offset", "size", "payloadOffset", "_value")

    # Parent `Schema`
    schema = None

    # Python native data type.
    dtype = bytearray

    # Should this element's value be read/cached when the element is parsed?
    precache = False

    # Do valid EBML documents require this element?
    mandatory = False

    # Does a valid EBML document permit more than one of the element?
    multiple = False

    # Explicit length for this Element subclass, used for encoding.
    length = None

    # For python-ebml compatibility; not currently used.
    children = None


    def parse(self, stream, size):
        """ Type-specific helper function for parsing the element's payload.
            It is assumed the file pointer is at the start of the payload.
        """
        # Document-wide caching could be implemented here.
        out = stream.read(size)
        return self.dtype(out)


    def __init__(self, stream=None, offset=0, size=0, payloadOffset=0):
        """ Constructor. Instantiate a new Element from a file. In most cases,
            elements should be created when a `Document` is loaded, rather
            than instantiated explicitly.

            @keyword stream: A file-like object containing EBML data.
            @keyword offset: The element's starting location in the file.
            @keyword size: The size of the whole element.
            @keyword payloadOffset: The starting location of the element's
                payload (i.e. immediately after the element's header).
        """
        self.stream = stream
        self.offset = offset
        self.size = size
        self.payloadOffset = payloadOffset
        self._value = None


    def __repr__(self):
        return "<%s (ID:0x%02X), offset %s, size %s>" % \
            (self.__class__.__name__, self.id, self.offset, self.size)


    def __eq__(self, other):
        """ Equality check. Elements are considered equal if they are the same
            type and have the same ID, size, offset, and schema. Note: element
            value is not considered! Check for value equality explicitly
            (e.g. ``el1.value == el2.value``).
        """
        if other is self:
            return True
        try:
            return (self.dtype == other.dtype
                    and self.id == other.id
                    and self.offset == other.offset
                    and self.size == other.size
                    and self.schema == other.schema)
        except AttributeError:
            return False


    @property
    def value(self):
        """ Parse and cache the element's value. """
        if self._value is not None:
            return self._value
        self.stream.seek(self.payloadOffset)
        self._value = self.parse(self.stream, self.size)
        return self._value


    def getRaw(self):
        """ Get the element's raw binary data, including EBML headers.
        """
        self.stream.seek(self.offset)
        return self.stream.read(self.size + (self.payloadOffset - self.offset))


    def getRawValue(self):
        """ Get the raw binary of the element's value.
        """
        self.stream.seek(self.payloadOffset)
        return self.stream.read(self.size)


    #===========================================================================
    # Caching (experimental)
    #===========================================================================


    def gc(self, recurse=False):
        """ Clear any cached values. To save memory and/or force values to be
            re-read from the file. Returns the number of cached values cleared.
        """
        if self._value is None:
            return 0

        self._value = None
        return 1


    #===========================================================================
    # Encoding
    #===========================================================================


    @classmethod
    def encodePayload(cls, data, length=None):
        """ Type-specific payload encoder. """
        return encoding.encodeBinary(data, length)


    @classmethod
    def encode(cls, value, length=None, lengthSize=None, infinite=False):
        """ Encode an EBML element.

            @param value: The value to encode, or a list of values to encode.
                If a list is provided, each item will be encoded as its own
                element.
            @keyword length: An explicit length for the encoded data,
                overriding the variable length encoding. For producing
                byte-aligned structures.
            @keyword lengthSize: An explicit length for the encoded element
                size, overriding the variable length encoding.
            @return: A bytearray containing the encoded EBML data.
        """
        if infinite and not issubclass(cls, MasterElement):
            raise ValueError("Only Master elements can have 'infinite' lengths")
        length = cls.length if length is None else length
        if isinstance(value, (list, tuple)):
            if not cls.multiple:
                raise ValueError("Multiple %s elements per parent not permitted"
                                 % cls.name)
            result = bytearray()
            for v in value:
                result.extend(cls.encode(v, length, lengthSize, infinite))
            return result
        payload = cls.encodePayload(value, length=length)
        length = None if infinite else (length or len(payload))
        encId = encoding.encodeId(cls.id)
        id = encId
        size = encoding.encodeSize(length, lengthSize)
        if sys.version_info.major == 3:
            pl = payload
        else:
            if isinstance(payload, unicode):
                pl = payload
            else:
                pl = unicode(payload, 'latin-1')
        return id + size + pl

    def dump(self):
        """ Dump this element's value as nested dictionaries, keyed by
            element name. For non-master elements, this just returns the
            element's value; this method exists to maintain uniformity.
        """
        return self.value


#===============================================================================

class IntegerElement(Element):
    """ Base class for an EBML signed integer element. Schema-specific
        subclasses are generated when a `Schema` is loaded.
    """
    __slots__ = ("stream", "offset", "size", "payloadOffset", "_value")
    dtype = int
    precache = True


    def __eq__(self, other):
        if not super(IntegerElement, self).__eq__(other):
            return False
        return self.value == other.value


    def parse(self, stream, size):
        """ Type-specific helper function for parsing the element's payload.
            It is assumed the file pointer is at the start of the payload.
        """
        return readInt(stream, size)


    @classmethod
    def encodePayload(cls, data, length=None):
        """ Type-specific payload encoder for signed integer elements. """
        return encoding.encodeInt(data, length)


#===============================================================================

class UIntegerElement(IntegerElement):
    """ Base class for an EBML unsigned integer element. Schema-specific
        subclasses are generated when a `Schema` is loaded.
    """
    __slots__ = ("stream", "offset", "size", "payloadOffset", "_value")
    dtype = int
    precache = True

    def parse(self, stream, size):
        """ Type-specific helper function for parsing the element's payload.
            It is assumed the file pointer is at the start of the payload.
        """
        return readUInt(stream, size)


    @classmethod
    def encodePayload(cls, data, length=None):
        """ Type-specific payload encoder for unsigned integer elements. """
        return encoding.encodeUInt(data, length)


#===============================================================================

class FloatElement(Element):
    """ Base class for an EBML floating point element. Schema-specific
        subclasses are generated when a `Schema` is loaded.
    """
    __slots__ = ("stream", "offset", "size", "payloadOffset", "_value")
    dtype = float
    precache = True

    def __eq__(self, other):
        if not super(FloatElement, self).__eq__(other):
            return False
        return self.value == other.value


    def parse(self, stream, size):
        """ Type-specific helper function for parsing the element's payload.
            It is assumed the file pointer is at the start of the payload.
        """
        return readFloat(stream, size)


    @classmethod
    def encodePayload(cls, data, length=None):
        """ Type-specific payload encoder for floating point elements. """
        return encoding.encodeFloat(data, length)


#===============================================================================

class StringElement(Element):
    """ Base class for an EBML ASCII string element. Schema-specific
        subclasses are generated when a `Schema` is loaded.
    """
    __slots__ = ("stream", "offset", "size", "payloadOffset", "_value")
    dtype = str

    def __eq__(self, other):
        if not super(StringElement, self).__eq__(other):
            return False
        return self.value == other.value


    def __len__(self):
        return self.size


    def parse(self, stream, size):
        """ Type-specific helper function for parsing the element's payload.
            It is assumed the file pointer is at the start of the payload.
        """
        return readString(stream, size)


    @classmethod
    def encodePayload(cls, data, length=None):
        """ Type-specific payload encoder for ASCII string elements. """
        return encoding.encodeString(data, length)


#===============================================================================

class UnicodeElement(StringElement):
    """ Base class for an EBML UTF-8 string element. Schema-specific subclasses
        are generated when a `Schema` is loaded.
    """
    __slots__ = ("stream", "offset", "size", "payloadOffset", "_value")
    dtype = unicode

    def __len__(self):
        # Value may be multiple bytes per character
        return len(self.value)


    def parse(self, stream, size):
        """ Type-specific helper function for parsing the element's payload.
            It is assumed the file pointer is at the start of the payload.
        """
        return readUnicode(stream, size)


    @classmethod
    def encodePayload(cls, data, length=None):
        """ Type-specific payload encoder for Unicode string elements. """
        return encoding.encodeUnicode(data, length)


#===============================================================================

class DateElement(IntegerElement):
    """ Base class for an EBML 'date' element. Schema-specific subclasses are
        generated when a `Schema` is loaded.
    """
    __slots__ = ("stream", "offset", "size", "payloadOffset", "_value")
    dtype = datetime

    def parse(self, stream, size):
        """ Type-specific helper function for parsing the element's payload.
            It is assumed the file pointer is at the start of the payload.
        """
        return readDate(stream, size)


    @classmethod
    def encodePayload(cls, data, length=None):
        """ Type-specific payload encoder for date elements. """
        return encoding.encodeDate(data, length)


#===============================================================================

class BinaryElement(Element):
    """ Base class for an EBML 'binary' element. Schema-specific subclasses
        are generated when a `Schema` is loaded.
    """

    __slots__ = ("stream", "offset", "size", "payloadOffset", "_value")
    def __len__(self):
        return self.size


#===============================================================================

class VoidElement(BinaryElement):
    """ Special case ``Void`` element. Its contents are ignored and not read;
        its `value` is always returned as ``0xFF`` times its length. To get
        the actual contents, use `getRawValue()`.
    """
    __slots__ = ("stream", "offset", "size", "payloadOffset", "_value")

    def parse(self, stream, size):
        return bytearray()


    @classmethod
    def encodePayload(cls, data, length=0):
        """ Type-specific payload encoder for Void elements. """
        length = 0 if length is None else length
        return u'\xff' * length


#===============================================================================

class UnknownElement(BinaryElement):
    """ Special case ``Unknown`` element, used for elements with IDs not
        present in a schema. Unlike other elements, each instance has its own
        ID.
    """
    __slots__ = ("stream", "offset", "size", "payloadOffset", "_value", "id",
                 "schema")
    name = "UnknownElement"
    precache = False

    def __init__(self, stream=None, offset=0, size=0, payloadOffset=0, eid=None,
                 schema=None):
        """ Constructor. Instantiate a new `UnknownElement` from a file. In
            most cases, elements should be created when a `Document` is loaded,
            rather than instantiated explicitly.

            @keyword stream: A file-like object containing EBML data.
            @keyword offset: The element's starting location in the file.
            @keyword size: The size of the whole element.
            @keyword payloadOffset: The starting location of the element's
                payload (i.e. immediately after the element's header).
            @keyword id: The unknown element's ID. Unlike 'normal' elements,
                in which ID is a class attribute, each UnknownElement instance
                explicitly defines this.
            @keyword schema: The schema used to load the element. Specified
                explicitly because `UnknownElement`s are not part of any
                schema.
        """
        super(UnknownElement, self).__init__(stream, offset, size,
                                             payloadOffset)
        self.id = eid
        self.schema = schema


    def __eq__(self, other):
        """ Equality check. Unknown elements are considered equal if they have
            the same ID and value. Note that this differs from the criteria
            used for other element classes!
        """
        if other is self:
            return True
        try:
            return (self.name == other.name
                    and self.id == other.id
                    and self.value == other.value)
        except AttributeError:
            return False


#===============================================================================

class MasterElement(Element):
    """ Base class for an EBML 'master' element, a container for other
        elements.
    """
    __slots__ = ("stream", "offset", "payloadOffset", "_value",
                 "_size", "_length")
    dtype = list

    def parse(self):
        """ Type-specific helper function for parsing the element's payload.
        """
        # Special case; unlike other elements, value() property doesn't call
        # parse(). Used only when pre-caching.
        return self.value


    def parseElement(self, stream, nocache=False):
        """ Read the next element from a stream, instantiate a `MasterElement`
            object, and then return it and the offset of the next element
            (this element's position + size).

            @param stream: The source file-like stream.
            @keyword nocache: If `True`, the parsed element's `precache`
                attribute is ignored, and the element's value will not be
                cached. For faster iteration when the element value doesn't
                matter (e.g. counting child elements).
            @return: The parsed element and the offset of the next element
                (i.e. the end of the parsed element).
        """
        offset = stream.tell()
        eid, idlen = readElementID(stream)
        esize, sizelen = readElementSize(stream)
        payloadOffset = offset + idlen + sizelen

        try:
            etype = self.schema.elements[eid]
            el = etype(stream, offset, esize, payloadOffset)
        except KeyError:
            el = self.schema.UNKNOWN(stream, offset, esize, payloadOffset,
                                     eid=eid, schema=self.schema)
        el.sizeLength = sizelen
        if el.precache and not nocache:
            # Read the value now, avoiding a seek later.
            el._value = el.parse(stream, el.size)

        return el, payloadOffset + el.size


    @classmethod
    def _isValidChild(cls, elId):
        """ Is the given element ID represent a valid sub-element, i.e.
            explicitly specified as a child element or a 'global' in the
            schema?
        """
        if not cls.children:
            return False

        try:
            return elId in cls._childIds
        except AttributeError:
            # The set of valid child IDs hasn't been created yet.
            cls._childIds = set(cls.children)
            if cls.schema is not None:
                cls._childIds.update(cls.schema.globals)
            return elId in cls._childIds


    @property
    def size(self):
        """ The element's size. Master elements can be instantiated with this
            as `None`; this denotes an 'infinite' EBML element, and its size
            will be determined by iterating over its contents until an invalid
            child type is found, or the end-of-file is reached.
        """
        try:
            return self._size
        except AttributeError:
            # An "infinite" element (size specified in file is all 0xFF)
            pos = end = self.payloadOffset
            numChildren = 0
            while True:
                self.stream.seek(pos)
                end = pos
                try:
                    # TODO: Cache parsed elements?
                    el, pos = self.parseElement(self.stream, nocache=True)
                    if self._isValidChild(el.id):
                        numChildren += 1
                    else:
                        break
                except TypeError as err:
                    # Will occur at end of file; message will contain "ord()".
                    if "ord()" in str(err):
                        break
                    # Not the expected EOF TypeError!
                    raise

            self._size = end - self.payloadOffset
            self._length = numChildren
            return self._size


    @size.setter
    def size(self, esize):
        if esize is not None:
            # Only create the `_size` attribute for a real value. Don't
            # define it if it's `None`, so `size` will get calculated.
            self._size = esize


    def __iter__(self, nocache=False):
        """ x.__iter__() <==> iter(x)
        """
        # TODO: Better support for 'infinite' elements (getting the size of
        # an infinite element iterates over it, so there's duplicated effort.)
        pos = self.payloadOffset
        payloadEnd = pos + self.size

        while pos < payloadEnd:
            self.stream.seek(pos)
            try:
                el, pos = self.parseElement(self.stream, nocache=nocache)
                yield el
            except TypeError as err:
                if "ord()" in str(err):
                    break
                raise


    def __len__(self):
        """ x.__len__() <==> len(x)
        """
        try:
            return self._length
        except AttributeError:
            if self._value is not None:
                self._length = len(self._value)
            else:
                n = 0 # In case there's nothing to enumerate
                for n, _el in enumerate(self.__iter__(nocache=True), 1):
                    pass
                self._length = n
        return self._length


    @property
    def value(self):
        """ Parse and cache the element's value.
        """
        if self._value is not None:
            return self._value
        self._value = list(self)
        return self._value


    def __getitem__(self, *args):
        # TODO: Parse only the requested item(s), like `Document`
        return self.value.__getitem__(*args)


    #===========================================================================
    # Caching (experimental!)
    #===========================================================================

    def gc(self, recurse=False):
        """ Clear any cached values. To save memory and/or force values to be
            re-read from the file.
        """
        cleared = 0
        if self._value is not None:
            if recurse:
                cleared = sum(ch.gc(recurse) for ch in self._value) + 1
            self._value = None
        return cleared


    #===========================================================================
    # Encoding
    #===========================================================================

    @classmethod
    def encodePayload(cls, data, length=None):
        """ Type-specific payload encoder for 'master' elements.
        """
        result = u''
        if data is None:
            return result
        elif isinstance(data, dict):
            data = data.items()
        elif not isinstance(data, (list, tuple)):
            raise TypeError("wrong type for %s payload: %s" % (cls.name,
                                                               type(data)))
        for k, v in data:
            if k not in cls.schema:
                raise TypeError("Element type %r not found in schema" % k)
            # TODO: Validation of hierarchy, multiplicity, mandate, etc.
            result += cls.schema[k].encode(v)

        return result


    @classmethod
    def encode(cls, data, length=None, lengthSize=None, infinite=False):
        """ Encode an EBML master element.

            @param data: The data to encode, provided as a dictionary keyed by
                element name, a list of two-item name/value tuples, or a list
                of either. Note: individual items in a list of name/value
                pairs *must* be tuples!
            @keyword infinite: If `True`, the element will be written with an
                undefined size. When parsed, its end will be determined by the
                occurrence of an invalid child element (or end-of-file).
            @return: A bytearray containing the encoded EBML binary.
        """
        # TODO: Use 'length' to automatically generate `Void` element?
        if isinstance(data, list) and len(data)>0 and isinstance(data[0],list):
            # List of lists: special case for 'master' elements.
            # Encode as multiple 'master' elements.
            result = bytearray()
            for v in data:
                result.extend(cls.encode(v, length=length,
                                         lengthSize=lengthSize,
                                         infinite=infinite))
            return result

        # TODO: Remove 'infinite' kwarg from `Element.encode()` and handle it
        # here, since it only applied to Master elements.
        return super(MasterElement, cls).encode(data, length=length,
                                                lengthSize=lengthSize,
                                                infinite=infinite)


    def dump(self):
        """ Dump this element's value as nested dictionaries, keyed by
            element name. The values of 'multiple' elements return as lists.
            Note: The order of 'multiple' elements relative to other elements
            will be lost; a file containing elements ``A1 B1 A2 B2 A3 B3`` will
            result in``[A1 A2 A3][B1 B2 B3]``.

            @todo: Decide if this should be in the `util` submodule. It is
                very specific, and it isn't totally necessary for the core
                library.
        """
        result = OrderedDict()
        for el in self:
            if el.multiple:
                result.setdefault(el.name, []).append(el.dump())
            else:
                result[el.name] = el.dump()
        return result


#===============================================================================
#
#===============================================================================

class Document(MasterElement):
    """ Base class for an EBML document, containing multiple 'root' elements.
        Loading a `Schema` generates a subclass.
    """

    def __init__(self, stream, name=None, size=None, headers=True):
        """ Constructor. Instantiate a `Document` from a file-like stream.
            In most cases, `Schema.load()` should be used instead of
            explicitly instantiating a `Document`.

            @param stream: A stream object (e.g. a file) from which to read
                the EBML content.
            @keyword name: The name of the document. Defaults to the filename
                (if applicable).
            @keyword size: The size of the document, in bytes. Use if the
                stream is neither a file or a `StringIO` object.
            @keyword headers: If `False`, the file's ``EBML`` header element
                (if present) will not appear as a root element in the document.
                The contents of the ``EBML`` element will always be read,
                regardless, and stored in the Document's `info` attribute.
        """
        if not all((hasattr(stream, 'read'),
                    hasattr(stream, 'tell'),
                    hasattr(stream, 'seek'))):
            raise TypeError('Object %r does not have the necessary stream methods' % stream)

        self._value = None
        self.stream = stream
        self.size = size
        self.name = name
        self.id = None # Not applicable to Documents.
        self.offset = self.payloadOffset = self.stream.tell()

        try:
            self.filename = stream.name
        except AttributeError:
            self.filename = ""


        if name is None:
            if self.filename:
                self.name = os.path.splitext(os.path.basename(self.filename))[0]
            else:
                self.name = self.__class__.__name__

        if size is None:
            # Note: this doesn't work for cStringIO!
            if isinstance(stream, StringIO):
                self.size = len(stream.getvalue())
            elif self.filename and os.path.exists(self.filename):
                self.size = os.path.getsize(self.stream.name)

        self.info = {}

        # Attempt to read the first element, which should be an EBML header.
        el, pos = self.parseElement(self.stream)
        if el.name == "EBML":
            # Load 'header' info from the file
            self.info = el.dump()
            if not headers:
                self.payloadOffset = pos


    def __repr__(self):
        """ "x.__repr__() <==> repr(x) """
        if self.name == self.__class__.__name__:
            return object.__repr__(self)
        return "<%s %r at 0x%08X>" % (self.__class__.__name__, self.name,
                                      id(self))


    def close(self):
        """ Close the EBML file. Should generally be used only if the object
            was created using a filename, rather than a stream.
        """
        self.stream.close()


    def __len__(self):
        """ x.__len__() <==> len(x)
            Not recommended for huge documents.
        """
        try:
            return self._length
        except AttributeError:
            n = 0 # in case there's nothing to enumerate
            for n, _el in enumerate(self.__iter__(nocache=True), 1):
                pass
            self._length = n
        return self._length


    def __iter__(self, nocache=False):
        """ Iterate root elements.
        """
        # TODO: Cache root elements, prevent unnecessary duplicates. Maybe a
        # dict keyed by offset?
        pos = self.payloadOffset
        while True:
            self.stream.seek(pos)
            try:
                el, pos = self.parseElement(self.stream, nocache=nocache)
                yield el
            except TypeError as err:
                # Occurs at end of file (parsing 0 length string), it's okay.
                if "ord()" not in str(err):
                    # (Apparently) not the TypeError raised at EOF!
                    raise
                break


    @property
    def value(self):
        """ An iterator for iterating the document's root elements. Same as
            `Document.__iter__()`.
        """
        # 'value' not really applicable to a document; return an iterator.
        return iter(self)


    def __getitem__(self, idx):
        """ Get one of the document's root elements by index.
        """
        # TODO: Cache parsed root elements, handle indexing dynamically.
        if isinstance(idx, (int, long)):
            if idx < 0:
                raise IndexError("Negative indices in a Document not (yet) supported")
            n = None
            for n, el in enumerate(self):
                if n == idx:
                    return el
            if n is None:
                # If object being enumerated is empty, `n` is never set.
                raise IndexError("Document contained no readable data")
            raise IndexError("list index out of range (0-%d)" % n)
        elif isinstance(idx, slice):
            raise IndexError("Document root slicing not (yet) supported")
        else:
            raise TypeError("list indices must be integers, not %s" % type(idx))


    @property
    def version(self):
        """ The document's type version (i.e. the EBML ``DocTypeVersion``). """
        return self.info.get('DocTypeVersion')


    @property
    def type(self):
        """ The document's type name (i.e. the EBML ``DocType``). """
        return self.info.get('DocType')


    #===========================================================================
    # Caching (experimental!)
    #===========================================================================

    def gc(self, recurse=False):
        # TODO: Implement this if/when caching of root elements is implemented.
        return 0


    #===========================================================================
    # Encoding
    #===========================================================================

    @classmethod
    def _createHeaders(cls):
        """ Create the default EBML 'header' elements for a Document, using
            the default values in the schema.

            @return: A dictionary containing a single key (``EBML``) with a
                dictionary as its value. The child dictionary contains
                element names and values.
        """
        if 'EBML' not in cls.schema:
            return {}

        headers = OrderedDict()
        for elName, elType in (('EBMLVersion', int),
                               ('EBMLReadVersion', int),
                               ('DocType', str),
                               ('DocTypeVersion', int),
                               ('DocTypeReadVersion', int)):
            if elName in cls.schema:
                v = cls.schema._getInfo(cls.schema[elName].id, elType)
                if v is not None:
                    headers[elName] = v

        return OrderedDict(EBML=headers)


    @classmethod
    def encode(cls, stream, data, headers=False, **kwargs):
        """ Encode an EBML document.

            @param value: The data to encode, provided as a dictionary keyed
                by element name, or a list of two-item name/value tuples.
                Note: individual items in a list of name/value pairs *must*
                be tuples!
            @return: A bytearray containing the encoded EBML binary.
        """
        if headers is True:
            stream.write(cls.encodePayload(cls._createHeaders()))

        if isinstance(data, list):
            if len(data)>0 and isinstance(data[0],list):
                # List of lists: special case for Documents.
                # Encode as multiple 'root' elements.
                raise TypeError('Cannot encode multiple Documents')
            else:
                for v in data:
                    stream.write(cls.encodePayload(v))
        else:
            stream.write(cls.encodePayload(data).encode('latin-1'))


#===============================================================================
#
#===============================================================================

class Schema(object):
    """ An EBML schema, mapping element IDs to names and data types. Unlike
        the document and element types, this is not a base class; all schemata
        are actual instances of this class.

        @ivar document: The schema's Document subclass.
        @ivar elements: A dictionary mapping element IDs to the schema's
            corresponding `Element` subclasses.
        @ivar elementsByName: A dictionary mapping element names to the
            schema's corresponding `Element` subclasses.
        @ivar elementInfo: A dictionary mapping IDs to the raw schema
            attribute data. It may have additional items not present in the
            created element class' attributes.

        @ivar UNKNOWN: A class/function that handles unknown element IDs. By
            default, this is the `UnknownElement` class. Special-case handling
            can be done by substituting a different class, or an
            element-producing factory function.

        @ivar source: The source from which the Schema was loaded; either a
            filename or a file-like stream.
        @ivar filename: The absolute path of the source file, if the source
            was a file or a filename.
    """

    BASE_CLASSES = {
        'BinaryElement': BinaryElement,
        'DateElement': DateElement,
        'FloatElement': FloatElement,
        'IntegerElement': IntegerElement,
        'MasterElement': MasterElement,
        'StringElement': StringElement,
        'UIntegerElement': UIntegerElement,
        'UnicodeElement': UnicodeElement,
    }

    # Mapping of schema type names to the corresponding Element subclasses.
    # For python-ebml schema compatibility.
    ELEMENT_TYPES = {
        'integer': IntegerElement,
        'uinteger': UIntegerElement,
        'float': FloatElement,
        'string': StringElement,
        'utf-8': UnicodeElement,
        'date': DateElement,
        'binary': BinaryElement,
        'master': MasterElement,
    }

    # The handler for unknown element IDs. By default, this is just the
    # `UnknownElement` class. Special-case handling of unknown elements can
    # be done by substituting a different class, or an element-producing
    # factory function.
    UNKNOWN = UnknownElement

    def __init__(self, source, name=None):
        """ Constructor. Creates a new Schema from a schema description XML.

            @param source: The Schema's source, either a string with the full
                path and name of the schema XML file, or a file-like stream.
            @keyword name: The schema's name. Defaults to the document type
                element's default value (if defined) or the base file name.
        """
        self.source = source
        self.filename = None

        if isinstance(source, basestring):
            self.filename = os.path.realpath(source)
        elif hasattr(source, "name"):
            self.filename = os.path.realpath(source.name)

        self.elements = {}    # Element types, keyed by ID
        self.elementsByName = {}  # Element types, keyed by element name
        self.elementInfo = {} # Raw element schema attributes, keyed by ID

        self.globals = {}   # Elements valid for any parent, by ID
        self.children = {}  # Valid root elements, by ID

        # Parse, using the correct method for the schema format.
        schema = ET.parse(source)
        root = schema.getroot()
        if root.tag == "table":
            # Old python-ebml schema: root element is <table>
            self._parseLegacySchema(root)
        elif root.tag == "Schema":
            # new ebmlite schema: root element is <Schema>
            self._parseSchema(root, self)
        else:
            raise IOError("Could not parse schema; expected root element "
                          "<Schema> or <table>, got <%s>" % root.tag)

        # Special case: `Void` is a standard EBML element, but not its own
        # type (it's technically binary). Use the special `VoidElement` type.
        if 'Void' in self.elementsByName:
            el = self.elementsByName['Void']
            void = type(str('VoidElement'), (VoidElement,),
                        {'id':el.id, 'name':'Void', 'schema':self,
                         'mandatory': el.mandatory, 'multiple': el.multiple})
            self.elements[el.id] = void
            self.elementsByName['Void'] = void

        # Schema name. Defaults to the schema's default EBML 'DocType'
        self.name = name or self.type

        # Create the schema's Document subclass.
        self.document = type(str('%sDocument' % self.name.title()), (Document,),
                             {'schema': self, 'children': self.children})


    def _parseLegacySchema(self, schema):
        """ Parse a legacy python-ebml schema XML file.
        """
        for el in schema.findall('element'):
            attribs = el.attrib.copy()

            eid = int(attribs['id'],16) if 'id' in attribs else None
            ename = attribs['name'].strip() if 'name' in attribs else None
            etype = attribs['type'].strip() if 'type' in attribs else None

            # Use text in the element as its docstring. Note: embedded HTML
            # tags (as in the Matroska schema) will cause the text to be
            # truncated.
            docs = el.text.strip() if isinstance(el.text, basestring) else None

            if etype is None:
                raise ValueError('Element "%s" (ID 0x%02X) missing required '
                                 '"type" attribute' % (ename, eid))

            if etype not in self.ELEMENT_TYPES:
                raise ValueError("Unknown type for element %r (ID 0x%02x): %r" %
                                 (ename, eid, etype))

            self.addElement(eid, ename, self.ELEMENT_TYPES[etype], attribs,
                            docs=docs)


    def _parseSchema(self, el, parent=None):
        """ Recursively crawl a schema XML definition file.
        """
        if el.tag == "Schema":
            for chEl in el:
                self._parseSchema(chEl, self)
            return

        if el.tag not in self.BASE_CLASSES:
            if el.tag.endswith('Element'):
                raise ValueError('Unknown element type: %s' % el.tag)

            # FUTURE: Add schema-describing metadata (author, origin,
            # description, etc.) to XML as non-Element elements. Parse them
            # out here.
            return

        attribs = el.attrib.copy()
        eid = int(attribs['id'],16) if 'id' in attribs else None
        ename = attribs['name'].strip() if 'name' in attribs else None

        # Use text in the element as its docstring. Note: embedded HTML tags
        # (as in the Matroska schema) will cause the text to be truncated.
        docs = el.text.strip() if isinstance(el.text, basestring) else None

        baseClass = self.BASE_CLASSES[el.tag]

        cls = self.addElement(eid, ename, baseClass, attribs, parent, docs)

        if baseClass is MasterElement:
            for chEl in el:
                self._parseSchema(chEl, cls)


    def addElement(self, eid, ename, baseClass, attribs={}, parent=None,
                   docs=None):
        """ Create a new `Element` subclass and add it to the schema.

            Duplicate elements are permitted (e.g. if one kind of element can
            appear in different master elements), provided their attributes do
            not conflict. The first appearance of an element definition in the
            schema must contain the required ID, name, and type; successive
            appearances only need the ID and/or name.

            @param eid: The element's EBML ID.
            @param ename: The element's name.
            @keyword multiple: If `True`, an EBML document can contain more
                than one of this element. Not currently enforced.
            @keyword mandatory: If `True`, a valid EBML document requires one
                (or more) of this element. Not currently enforced.
            @keyword length: A fixed length to use when writing the element.
                `None` will use the minimum length required.
            @keyword precache: If `True`, the element's value will be read
                when the element is parsed, rather than when the value is
                explicitly accessed. Can save time for small elements.
            @keyword attribs: A dictionary of raw element attributes, as read
                from the schema file.
            @keyword parent: The new element's parent element class.
            @keyword docs: The new element's docstring (e.g. the defining XML
                element's text content).
        """

        def _getBool(d, k, default):
            " Helper function to get a dictionary value cast to bool. "
            try:
                return str(d[k]).strip()[0] in 'Tt1'
            except (KeyError, TypeError, IndexError, ValueError):
                # TODO: Don't fail silently for some exceptions.
                pass
            return default

        def _getInt(d, k, default):
            " Helper function to get a dictionary value cast to int. "
            try:
                return int(literal_eval(d[k].strip()))
            except (KeyError, SyntaxError, TypeError, ValueError):
                # TODO: Don't fail silently for some exceptions.
                pass
            return default

        if eid in self.elements or ename in self.elementsByName:
            # Already appeared in schema. Duplicates are permitted for
            # defining an element that can appear as a child to multiple
            # Master elements, so long as they have the same attributes.
            # Additional definitions only need to specify the element ID
            # and/or element name.
            oldEl = self[ename or eid]
            ename = oldEl.name
            eid = oldEl.id

            if not issubclass(self.elements[eid], baseClass):
                raise TypeError('%s %r (ID 0x%02X) redefined as %s' %
                            (oldEl.__name__, ename, eid, baseClass.__name__))

            newatts = self.elementInfo[eid].copy()
            newatts.update(attribs)
            if self.elementInfo[eid] == newatts:
                eclass = self.elements[eid]
            else:
                raise TypeError('Element %r (ID 0x%02X) redefined with '
                                'different attributes' % (ename, eid))
        else:
            # New element class. It requires both a name and an ID.
            # Validate both the name and the ID.
            if eid is None:
                raise ValueError('Element definition missing required '
                                 '"id" attribute')
            elif not isinstance(eid, (int, long)):
                raise TypeError("Invalid type for element ID: " + \
                                "{} ({})".format(eid, type(eid).__name__))

            if ename is None:
                raise ValueError('Element definition missing required '
                                 '"name" attribute')
            elif not isinstance(ename, basestring):
                raise TypeError('Invalid type for element name: ' + \
                                 '{} ({})'.format(ename, type(ename).__name__))
            elif not (ename[0].isalpha() or ename[0] == "_"):
                raise ValueError("Invalid element name: %r" % ename)

            mandatory = _getBool(attribs, 'mandatory', False)
            multiple = _getBool(attribs, 'multiple', False)
            precache = _getBool(attribs, 'precache', baseClass.precache)
            length = _getInt(attribs, 'length', None)
            isGlobal = _getInt(attribs, 'global', None)

            if isGlobal is None:
                # Element 'level'. The old schema format used level to define
                # the structure (the file itself was flat); the new format's
                # schema structure defined the EBML structure. The exception
                # are 'global' elements, which may appear anywhere. The old
                # format defined these as having a level of -1. The new format
                # uses a Boolean attribute, `global`, but fall back to
                # reading `level` if `global` isn't defined.
                isGlobal = _getInt(attribs, 'level', None) == -1

            # Create a new Element subclass
            eclass = type(str('%sElement' % ename), (baseClass,),
                          {'id': eid, 'name': ename, 'schema': self,
                           'mandatory': mandatory, 'multiple': multiple,
<<<<<<< HEAD
                           'precache': precache, 'length': length,
                           'children': dict(), '__doc__': docs})
=======
                           'precache': precache, 'length':length,
                           'children': dict(), '__doc__': docs,
                           '__slots__': baseClass.__slots__})
>>>>>>> dab54fdd

            self.elements[eid] = eclass
            self.elementInfo[eid] = attribs
            self.elementsByName[ename] = eclass

            if isGlobal:
                self.globals[eid] = eclass

        parent = parent or self
        if parent.children is None:
            parent.children = {}
        parent.children[eid] = eclass

        return eclass


    def __repr__(self):
        try:
            return "<%s %r from '%s'>" % (self.__class__.__name__, self.name,
                                          self.filename or self.source)
        except AttributeError:
            return object.__repr__(self)


    def __eq__(self, other):
        """ Equality check. Schemata are considered equal if the attributes of
            their elements match.
        """
        try:
            return self is other or self.elementInfo == other.elementInfo
        except AttributeError:
            return False


    def __contains__(self, key):
        """ Does the Schema contain a given element name or ID? """
        return (key in self.elementsByName) or (key in self.elements)


    def __getitem__(self, key):
        """ Get an Element class from the schema, by name or by ID. """
        try:
            return self.elements[key]
        except KeyError:
            return self.elementsByName[key]


    def get(self, key, default=None):
        if key in self:
            return self[key]
        return default


    def load(self, fp, name=None, headers=False, **kwargs):
        """ Load an EBML file using this Schema.

            @param fp: A file-like object containing the EBML to load, or the
                name of an EBML file.
            @keyword name: The name of the document. Defaults to filename.
            @keyword headers: If `False`, the file's ``EBML`` header element
                (if present) will not appear as a root element in the
                document. The contents of the ``EBML`` element will always be
                read.
        """
        if isinstance(fp, basestring):
            fp = open(fp, 'rb')

        return self.document(fp, name=name, headers=headers, **kwargs)


    def loads(self, data, name=None):
        """ Load EBML from a string using this Schema.

            @param data: A string or bytearray containing raw EBML data.
            @keyword name: The name of the document. Defaults to the Schema's
                document class name.
        """
        return self.load(StringIO(data), name=name)


    def __call__(self, fp, name=None):
        """ Load an EBML file using this Schema. Same as `Schema.load()`.

            @todo: Decide if this is worth keeping. It exists for historical
                reasons that may have been refactored out.

            @param fp: A file-like object containing the EBML to load, or the
                name of an EBML file.
            @keyword name: The name of the document. Defaults to filename.
        """
        return self.load(fp, name=name)


    #===========================================================================
    # Schema info stuff. Uses python-ebml schema XML data. Refactor later.
    #===========================================================================

    def _getInfo(self, eid, dtype):
        """ Helper method to get the 'default' value of an element. """
        try:
            return dtype(self.elementInfo[eid]['default'])
        except (KeyError, ValueError):
            return None


    @property
    def version(self):
        """ Schema version, extracted from EBML ``DocTypeVersion`` default. """
        return self._getInfo(0x4287, int) # ID of EBML 'DocTypeVersion'


    @property
    def type(self):
        """ Schema type name, extracted from EBML ``DocType`` default. """
        return self._getInfo(0x4282, str) # ID of EBML 'DocType'


    #===========================================================================
    # Encoding
    #===========================================================================

    def encode(self, stream, data, headers=False):
        """ Write an EBML document using this Schema to a file or file-like
            stream.

            @param stream: The file (or ``.write()``-supporting file-like
                object) to which to write the encoded EBML.
            @param value: The data to encode, provided as a dictionary keyed by
                element name, or a list of two-item name/value tuples. Note:
                individual items in a list of name/value pairs *must* be tuples!
        """
        self.document.encode(stream, data, headers=headers)
        return stream


    def encodes(self, data, headers=False):
        """ Create an EBML document using this Schema, returned as a string.

            @param value: The data to encode, provided as a dictionary keyed by
                element name, or a list of two-item name/value tuples. Note:
                individual items in a list of name/value pairs *must* be tuples!
            @return: A string containing the encoded EBML binary.
        """
        stream = StringIO()
        self.encode(stream, data, headers=headers)
        return stream.getvalue()


    def verify(self, data):
        """ Perform basic tests on EBML binary data, ensuring it can be parsed
            using this `Schema`. Failure will raise an expression.
        """

        def _crawl(el):
            if isinstance(el, MasterElement):
                for subel in el:
                    _crawl(subel)
            elif isinstance(el, UnknownElement):
                raise NameError("Verification failed, unknown element ID %x" %
                                el.id)
            else:
                _ = el.value

            return True

        return _crawl(self.loads(data))


#===============================================================================
#
#===============================================================================

def loadSchema(filename, reload=False, **kwargs):
    """ Import a Schema XML file. Loading the same file more than once will
        return the initial instantiation, unless `reload` is `True`.

        @param filename: The name of the Schema XML file. If the file cannot
            be found and file's path is not absolute, the paths listed in
            `SCHEMA_PATH` will be searched (similar to `sys.path` when importing
            modules).
        @keyword reload: If `True`, the resulting Schema is guaranteed to be
            new. Note: existing references to previous instances of the Schema
            and/or its elements will not update.

        Additional keyword arguments are sent verbatim to the `Schema`
        constructor.
    """
    global SCHEMATA

    origName = filename
    if not filename.startswith(('.','/','\\','~')):
        # Not a specific path and file not found: search paths in SCHEMA_PATH
        for p in SCHEMA_PATH:
            f = os.path.join(p, origName)
            if os.path.exists(f):
                filename = f
                break

    filename = os.path.realpath(os.path.expanduser(filename))
    if filename in SCHEMATA and not reload:
        return SCHEMATA[filename]

    if not os.path.exists(filename):
        raise IOError(errno.ENOENT, 'Could not find schema XML', origName)

    schema = Schema(filename, **kwargs)
    SCHEMATA[filename] = schema
    return schema<|MERGE_RESOLUTION|>--- conflicted
+++ resolved
@@ -208,7 +208,6 @@
     # Caching (experimental)
     #===========================================================================
 
-
     def gc(self, recurse=False):
         """ Clear any cached values. To save memory and/or force values to be
             re-read from the file. Returns the number of cached values cleared.
@@ -223,7 +222,6 @@
     #===========================================================================
     # Encoding
     #===========================================================================
-
 
     @classmethod
     def encodePayload(cls, data, length=None):
@@ -1279,14 +1277,9 @@
             eclass = type(str('%sElement' % ename), (baseClass,),
                           {'id': eid, 'name': ename, 'schema': self,
                            'mandatory': mandatory, 'multiple': multiple,
-<<<<<<< HEAD
                            'precache': precache, 'length': length,
-                           'children': dict(), '__doc__': docs})
-=======
-                           'precache': precache, 'length':length,
                            'children': dict(), '__doc__': docs,
                            '__slots__': baseClass.__slots__})
->>>>>>> dab54fdd
 
             self.elements[eid] = eclass
             self.elementInfo[eid] = attribs
